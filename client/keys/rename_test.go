package keys

import (
	"context"
	"fmt"
	"testing"

	"github.com/stretchr/testify/require"

	"github.com/cosmos/cosmos-sdk/client"
	"github.com/cosmos/cosmos-sdk/client/flags"
	codectestutil "github.com/cosmos/cosmos-sdk/codec/testutil"
	"github.com/cosmos/cosmos-sdk/crypto/hd"
	"github.com/cosmos/cosmos-sdk/crypto/keyring"
	"github.com/cosmos/cosmos-sdk/testutil"
	"github.com/cosmos/cosmos-sdk/testutil/testdata"
	sdk "github.com/cosmos/cosmos-sdk/types"
	moduletestutil "github.com/cosmos/cosmos-sdk/types/module/testutil"
)

func Test_runRenameCmd(t *testing.T) {
	// temp keybase
	kbHome := t.TempDir()
	cmd := RenameKeyCommand()
	cmd.Flags().AddFlagSet(Commands().PersistentFlags())
	mockIn := testutil.ApplyMockIODiscardOutErr(cmd)

	yesF, _ := cmd.Flags().GetBool(flagYes)
	require.False(t, yesF)

	invalidName := ""
	fakeKeyName1 := "runRenameCmd_Key1"
	fakeKeyName2 := "runRenameCmd_Key2"

	path := sdk.GetFullBIP44Path()

	cdc := moduletestutil.MakeTestEncodingConfig(codectestutil.CodecOptions{}).Codec
	kb, err := keyring.New(sdk.KeyringServiceName(), keyring.BackendTest, kbHome, mockIn, cdc)
	require.NoError(t, err)

	// put fakeKeyName1 in keyring
	_, err = kb.NewAccount(fakeKeyName1, testdata.TestMnemonic, "", path, hd.Secp256k1)
	require.NoError(t, err)

	clientCtx := client.Context{}.
		WithKeyringDir(kbHome).
		WithCodec(cdc)

	ctx := context.WithValue(context.Background(), client.ClientContextKey, &clientCtx)

	cmd.SetArgs([]string{fakeKeyName1, invalidName, fmt.Sprintf("--%s=%s", flags.FlagKeyringDir, kbHome)})
	require.ErrorContains(t, cmd.ExecuteContext(ctx), "the new name cannot be empty or consist solely of whitespace")

<<<<<<< HEAD
	// rename a key 'blah' which doesn't exist
=======
	// rename a key 'blah' which doesnt exist
>>>>>>> 4f445ed9
	cmd.SetArgs([]string{"blah", "blaah", fmt.Sprintf("--%s=%s", flags.FlagKeyringDir, kbHome)})
	err = cmd.ExecuteContext(ctx)
	require.Error(t, err)
	require.EqualError(t, err, "blah.info: key not found")

	// User confirmation missing
	cmd.SetArgs([]string{
		fakeKeyName1,
		"nokey",
		fmt.Sprintf("--%s=%s", flags.FlagKeyringDir, kbHome),
		fmt.Sprintf("--%s=%s", flags.FlagKeyringBackend, keyring.BackendTest),
	})
	err = cmd.Execute()
	require.Error(t, err)
	require.Equal(t, "EOF", err.Error())

	oldKey, err := kb.Key(fakeKeyName1)
	require.NoError(t, err)

	// add a confirmation
	cmd.SetArgs([]string{
		fakeKeyName1,
		fakeKeyName2,
		fmt.Sprintf("--%s=%s", flags.FlagKeyringDir, kbHome),
		fmt.Sprintf("--%s=true", flagYes),
		fmt.Sprintf("--%s=%s", flags.FlagKeyringBackend, keyring.BackendTest),
	})
	require.NoError(t, cmd.Execute())

	// key1 is gone
	_, err = kb.Key(fakeKeyName1)
	require.Error(t, err)

	// key2 exists now
	renamedKey, err := kb.Key(fakeKeyName2)
	require.NoError(t, err)
	oldPk, err := oldKey.GetPubKey()
	require.NoError(t, err)
	renamedPk, err := renamedKey.GetPubKey()
	require.NoError(t, err)
	require.Equal(t, oldPk, renamedPk)
	require.Equal(t, oldKey.GetType(), renamedKey.GetType())

	oldAddr, err := oldKey.GetAddress()
	require.NoError(t, err)
	renamedAddr, err := renamedKey.GetAddress()
	require.NoError(t, err)
	require.Equal(t, oldAddr, renamedAddr)

	// try to rename key1 but it doesn't exist anymore so error
	cmd.SetArgs([]string{
		fakeKeyName1,
		fakeKeyName2,
		fmt.Sprintf("--%s=%s", flags.FlagKeyringDir, kbHome),
		fmt.Sprintf("--%s=true", flagYes),
		fmt.Sprintf("--%s=%s", flags.FlagKeyringBackend, keyring.BackendTest),
	})
	require.Error(t, cmd.Execute())
}<|MERGE_RESOLUTION|>--- conflicted
+++ resolved
@@ -9,7 +9,6 @@
 
 	"github.com/cosmos/cosmos-sdk/client"
 	"github.com/cosmos/cosmos-sdk/client/flags"
-	codectestutil "github.com/cosmos/cosmos-sdk/codec/testutil"
 	"github.com/cosmos/cosmos-sdk/crypto/hd"
 	"github.com/cosmos/cosmos-sdk/crypto/keyring"
 	"github.com/cosmos/cosmos-sdk/testutil"
@@ -32,9 +31,9 @@
 	fakeKeyName1 := "runRenameCmd_Key1"
 	fakeKeyName2 := "runRenameCmd_Key2"
 
-	path := sdk.GetFullBIP44Path()
+	path := sdk.GetConfig().GetFullBIP44Path()
 
-	cdc := moduletestutil.MakeTestEncodingConfig(codectestutil.CodecOptions{}).Codec
+	cdc := moduletestutil.MakeTestEncodingConfig().Codec
 	kb, err := keyring.New(sdk.KeyringServiceName(), keyring.BackendTest, kbHome, mockIn, cdc)
 	require.NoError(t, err)
 
@@ -51,11 +50,7 @@
 	cmd.SetArgs([]string{fakeKeyName1, invalidName, fmt.Sprintf("--%s=%s", flags.FlagKeyringDir, kbHome)})
 	require.ErrorContains(t, cmd.ExecuteContext(ctx), "the new name cannot be empty or consist solely of whitespace")
 
-<<<<<<< HEAD
-	// rename a key 'blah' which doesn't exist
-=======
 	// rename a key 'blah' which doesnt exist
->>>>>>> 4f445ed9
 	cmd.SetArgs([]string{"blah", "blaah", fmt.Sprintf("--%s=%s", flags.FlagKeyringDir, kbHome)})
 	err = cmd.ExecuteContext(ctx)
 	require.Error(t, err)
@@ -105,7 +100,7 @@
 	require.NoError(t, err)
 	require.Equal(t, oldAddr, renamedAddr)
 
-	// try to rename key1 but it doesn't exist anymore so error
+	// try to rename key1 but it doesnt exist anymore so error
 	cmd.SetArgs([]string{
 		fakeKeyName1,
 		fakeKeyName2,
