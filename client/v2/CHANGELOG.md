--- conflicted
+++ resolved
@@ -36,35 +36,9 @@
 
 ## [Unreleased]
 
-<<<<<<< HEAD
-* [#23325](https://github.com/cosmos/cosmos-sdk/pull/23325) Remove `NewAppOptionsFromConfig` that isn't needed in normal wiring.
-* [#23544](https://github.com/cosmos/cosmos-sdk/pull/23544) Support map in queries for autocli.
-
-## [v2.10.0-beta.1](https://github.com/cosmos/cosmos-sdk/releases/tag/client/v2/v2.10.0-beta.1) - 2024-12-18
-
-### Features
-
-* [#18626](https://github.com/cosmos/cosmos-sdk/pull/18626) Support for off-chain signing and verification of a file.
-* [#18461](https://github.com/cosmos/cosmos-sdk/pull/18461) Support governance proposals.
-* [#20623](https://github.com/cosmos/cosmos-sdk/pull/20623) Introduce client/v2 tx factory.
-* [#20623](https://github.com/cosmos/cosmos-sdk/pull/20623) Extend client/v2 keyring interface with `KeyType` and `KeyInfo`.
-* [#22282](https://github.com/cosmos/cosmos-sdk/pull/22282) Added custom broadcast logic.
-* [#22775](https://github.com/cosmos/cosmos-sdk/pull/22775) Added interactive autocli prompt functionality, including message field prompting, validation helpers, and default value support.
-* [#22890](https://github.com/cosmos/cosmos-sdk/pull/22890)  Added support for flattening inner message fields in autocli as positional arguments.
-
-### API Breaking Changes
-
-* [#17709](https://github.com/cosmos/cosmos-sdk/pull/17709) Address codecs have been removed from `autocli.AppOptions` and `flag.Builder`. Instead client/v2 uses the address codecs present in the context (introduced in [#17503](https://github.com/cosmos/cosmos-sdk/pull/17503)).
-* [#22493](https://github.com/cosmos/cosmos-sdk/pull/22493) Refactored `client/v2` package to remove v1 context dependencies, while introducing new packages for client configuration, context management, and formatted output with improved transaction handling and flag support.
-
-### Bug Fixes
-
-* [#21853](https://github.com/cosmos/cosmos-sdk/pull/21853) Fix `*big.Int` unmarshalling in txs.
-=======
 ## [v2.0.0-beta.8] - 2025-01-29
 
 * [#23544](https://github.com/cosmos/cosmos-sdk/pull/23544) Support map in queries for autocli.
->>>>>>> 4f445ed9
 
 ## [v2.0.0-beta.7] - 2024-12-10
 
@@ -116,11 +90,7 @@
 * [#20083](https://github.com/cosmos/cosmos-sdk/pull/20083) Integrate latest version of cosmos-proto and improve version filtering.
 * [#19618](https://github.com/cosmos/cosmos-sdk/pull/19618) Marshal enum as string in queries.
 * [#19060](https://github.com/cosmos/cosmos-sdk/pull/19060) Use client context from root (or enhanced) command in autocli commands.
-<<<<<<< HEAD
-  * Note, the given command must have a `client.Context` in its context.
-=======
     * Note, the given command must have a `client.Context` in its context.
->>>>>>> 4f445ed9
 * [#19216](https://github.com/cosmos/cosmos-sdk/pull/19216) Do not overwrite TxConfig, use directly the one provided in context. TxConfig should always be set in the `client.Context` in `root.go` of an app.
 * [#20266](https://github.com/cosmos/cosmos-sdk/pull/20266) Add ability to override the short description in AutoCLI-generated top-level commands.
 
