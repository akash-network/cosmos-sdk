package util

import (
	"regexp"
	"runtime/debug"
	"strings"

	cosmos_proto "github.com/cosmos/cosmos-proto"
	"google.golang.org/protobuf/proto"
	"google.golang.org/protobuf/reflect/protoreflect"
	"google.golang.org/protobuf/reflect/protoregistry"
	"google.golang.org/protobuf/types/dynamicpb"

	"cosmossdk.io/client/v2/internal/strcase"
)

// get build info to verify later if comment is supported
// this is a hack in because of the global api module package
// later versions unsupported by the current version can be added
var buildInfo, _ = debug.ReadBuildInfo()

<<<<<<< HEAD
// DescriptorKebabName returns the name of the descriptor in kebab case.
=======
// DescriptorName returns the name of the descriptor in kebab case.
>>>>>>> 4f445ed9
func DescriptorKebabName(descriptor protoreflect.Descriptor) string {
	return strcase.ToKebab(string(descriptor.Name()))
}

func ResolveMessageType(resolver protoregistry.MessageTypeResolver, descriptor protoreflect.MessageDescriptor) protoreflect.MessageType {
	typ, err := resolver.FindMessageByName(descriptor.FullName())
	if err == nil {
		return typ
	}

	return dynamicpb.NewMessageType(descriptor)
}

// IsSupportedVersion is used to determine in which version of a module / sdk a rpc was introduced.
// It returns false if the rpc has comment for an higher version than the current one.
// It returns true if the method descriptor contains no annotation.
func IsSupportedVersion(methodDesc protoreflect.MethodDescriptor) bool {
	return isSupportedVersion(methodDesc, buildInfo)
}

// isSupportedVersion is used to determine in which version of a module / sdk a rpc was introduced.
// It returns false if the rpc has comment for an higher version than the current one.
// It returns true if the method descriptor contains no annotation.
// It takes a buildInfo as argument to be able to test it.
func isSupportedVersion(methodDesc protoreflect.MethodDescriptor, buildInfo *debug.BuildInfo) bool {
	hasVersion := proto.HasExtension(methodDesc.Options(), cosmos_proto.E_MethodAddedIn)
	if !hasVersion || buildInfo == nil || len(buildInfo.Deps) == 0 {
		return true
	}

	version := proto.GetExtension(methodDesc.Options(), cosmos_proto.E_MethodAddedIn).(string)
	moduleName, version := parseVersion(version)
	if moduleName == "" || version == "" {
		return true // if no comment consider it's supported
	}

	for _, dep := range buildInfo.Deps {
		if !strings.Contains(dep.Path, moduleName) {
			continue
		}

		return version <= dep.Version
	}

	// if cannot find the module consider it isn't supported
	// for instance the x/gov module wasn't extracted in v0.50
	// so it isn't present in the build info, however, that means
	// it isn't supported in v0.50.
	return false
}

var sinceCommentRegex = regexp.MustCompile(`(\S+) (\S+)`)

// parseVersion parses the `cosmos-sdk v0.xx` comment on rpc.
func parseVersion(input string) (string, string) {
	var (
		moduleName string
		version    string
	)

	input = strings.ToLower(input)
	input = strings.ReplaceAll(input, "cosmos sdk", "cosmos-sdk")

	matches := sinceCommentRegex.FindStringSubmatch(input)
	if len(matches) >= 3 {
		moduleName, version = strings.TrimPrefix(matches[1], "x/"), matches[2]

		if !strings.HasPrefix(version, "v") {
			version = "v" + version
		}
	}

	return moduleName, version
}<|MERGE_RESOLUTION|>--- conflicted
+++ resolved
@@ -19,11 +19,7 @@
 // later versions unsupported by the current version can be added
 var buildInfo, _ = debug.ReadBuildInfo()
 
-<<<<<<< HEAD
-// DescriptorKebabName returns the name of the descriptor in kebab case.
-=======
 // DescriptorName returns the name of the descriptor in kebab case.
->>>>>>> 4f445ed9
 func DescriptorKebabName(descriptor protoreflect.Descriptor) string {
 	return strcase.ToKebab(string(descriptor.Name()))
 }
