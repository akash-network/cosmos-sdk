Transactions commands for the test module

Usage:
  test [flags]
  test [command]

Available Commands:
<<<<<<< HEAD
  burn             Execute the Burn RPC method
=======
>>>>>>> 4f445ed9
  completion       Generate the autocompletion script for the specified shell
  help             Help about any command
  multi-send       Execute the MultiSend RPC method
  send             Send coins from one account to another
  set-send-enabled Execute the SetSendEnabled RPC method
  update-params    Execute the UpdateParams RPC method

Flags:
  -h, --help   help for test

Use "test [command] --help" for more information about a command.<|MERGE_RESOLUTION|>--- conflicted
+++ resolved
@@ -5,10 +5,6 @@
   test [command]
 
 Available Commands:
-<<<<<<< HEAD
-  burn             Execute the Burn RPC method
-=======
->>>>>>> 4f445ed9
   completion       Generate the autocompletion script for the specified shell
   help             Help about any command
   multi-send       Execute the MultiSend RPC method
