--- conflicted
+++ resolved
@@ -1,27 +1,11 @@
 syntax = "proto3";
 package cosmos.store.v1beta1;
 
-<<<<<<< HEAD
-import "cometbft/abci/v1/types.proto";
-=======
 import "tendermint/abci/types.proto";
->>>>>>> 4f445ed9
 import "cosmos_proto/cosmos.proto";
 
 option go_package = "cosmossdk.io/store/types";
 
-<<<<<<< HEAD
-// StoreKVPair is a KVStore KVPair used for listening to state changes (Sets and
-// Deletes) It optionally includes the StoreKey for the originating KVStore and
-// a Boolean flag to distinguish between Sets and Deletes
-message StoreKVPair {
-  option (cosmos_proto.message_added_in) = "cosmos-sdk 0.43";
-
-  string store_key = 1; // the store key for the KVStore this pair originates from
-  bool delete      = 2; // true indicates a delete operation, false indicates a set operation
-  bytes key        = 3;
-  bytes value      = 4;
-=======
 // StoreKVPair is a KVStore KVPair used for listening to state changes (Sets and Deletes)
 // It optionally includes the StoreKey for the originating KVStore and a Boolean flag to distinguish between Sets and
 // Deletes
@@ -31,23 +15,14 @@
   bool delete                            = 2; // true indicates a delete operation, false indicates a set operation
   bytes key                              = 3;
   bytes value                            = 4;
->>>>>>> 4f445ed9
 }
 
 // BlockMetadata contains all the abci event data of a block
 // the file streamer dump them into files together with the state changes.
 message BlockMetadata {
-<<<<<<< HEAD
-
-  cometbft.abci.v1.CommitResponse        response_commit         = 6;
-  cometbft.abci.v1.FinalizeBlockRequest  request_finalize_block  = 7;
-  cometbft.abci.v1.FinalizeBlockResponse response_finalize_block = 8;
-
-=======
   tendermint.abci.ResponseCommit        response_commit         = 6;
   tendermint.abci.RequestFinalizeBlock  request_finalize_block  = 7;
   tendermint.abci.ResponseFinalizeBlock response_finalize_block = 8; // TODO: should we renumber this?
 
->>>>>>> 4f445ed9
   reserved 1, 2, 3, 4, 5; // reserved for from previous use in comet <= 0.37
 }