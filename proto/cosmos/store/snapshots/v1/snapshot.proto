--- conflicted
+++ resolved
@@ -3,10 +3,7 @@
 
 import "gogoproto/gogo.proto";
 import "cosmos_proto/cosmos.proto";
-<<<<<<< HEAD
-=======
 
->>>>>>> 4f445ed9
 option go_package = "cosmossdk.io/store/snapshots/types";
 
 // Snapshot contains Tendermint state sync snapshot info.
@@ -24,10 +21,6 @@
 }
 
 // SnapshotItem is an item contained in a rootmulti.Store snapshot.
-<<<<<<< HEAD
-//
-=======
->>>>>>> 4f445ed9
 message SnapshotItem {
   // item is the specific type of snapshot item.
   oneof item {
