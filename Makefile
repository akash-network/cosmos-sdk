--- conflicted
+++ resolved
@@ -243,22 +243,14 @@
 proto-check-breaking:
 	@buf check breaking --against-input '.git#branch=master'
 
-<<<<<<< HEAD
-TM_URL           = https://raw.githubusercontent.com/tendermint/tendermint/v0.33.2
-=======
 TM_URL           = https://raw.githubusercontent.com/tendermint/tendermint/proto-breakage
->>>>>>> 6cbda30f
 GOGO_PROTO_URL   = https://raw.githubusercontent.com/regen-network/protobuf/cosmos
 COSMOS_PROTO_URL = https://raw.githubusercontent.com/regen-network/cosmos-proto/master
 
 TM_KV_TYPES         = third_party/proto/tendermint/libs/kv
 TM_MERKLE_TYPES     = third_party/proto/tendermint/crypto/merkle
 TM_ABCI_TYPES       = third_party/proto/tendermint/abci/types
-<<<<<<< HEAD
-TM_TYPES      			= third_party/proto/tendermint/types
-=======
-TM_PROTO      = third_party/proto/tendermint/proto
->>>>>>> 6cbda30f
+TM_PROTO     				= third_party/proto/tendermint/proto
 GOGO_PROTO_TYPES    = third_party/proto/gogoproto
 COSMOS_PROTO_TYPES  = third_party/proto/cosmos-proto
 SDK_PROTO_TYPES     = third_party/proto/cosmos-sdk/types
@@ -286,9 +278,6 @@
 	@mkdir -p $(TM_PROTO)/libs/bits
 	@curl -sSL $(TM_URL)/proto/libs/bits/types.proto > $(TM_PROTO)/libs/bits/types.proto
 
-	@mkdir -p $(TM_TYPES)
-	@curl -sSL $(TM_URL)/types/proto3/block.proto > $(TM_TYPES)/types.proto
-
 	@mkdir -p $(TM_KV_TYPES)
 	@curl -sSL $(TM_URL)/libs/kv/types.proto > $(TM_KV_TYPES)/types.proto
 
