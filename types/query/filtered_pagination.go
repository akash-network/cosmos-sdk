--- conflicted
+++ resolved
@@ -1,15 +1,9 @@
 package query
 
 import (
-	"errors"
-
-	"github.com/cosmos/gogoproto/proto"
-
-<<<<<<< HEAD
-	"cosmossdk.io/store/types"
-=======
+	"fmt"
+
 	proto "github.com/cosmos/gogoproto/proto"
->>>>>>> 4f445ed9
 
 	"cosmossdk.io/store/types"
 
@@ -32,7 +26,7 @@
 	pageRequest = initPageRequestDefaults(pageRequest)
 
 	if pageRequest.Offset > 0 && pageRequest.Key != nil {
-		return nil, errors.New("invalid request, either offset or key is expected, got both")
+		return nil, fmt.Errorf("invalid request, either offset or key is expected, got both")
 	}
 
 	var (
@@ -157,7 +151,7 @@
 	results := []F{}
 
 	if pageRequest.Offset > 0 && pageRequest.Key != nil {
-		return results, nil, errors.New("invalid request, either offset or key is expected, got both")
+		return results, nil, fmt.Errorf("invalid request, either offset or key is expected, got both")
 	}
 
 	var (
