package mempool_test

import (
	"context"
	"fmt"
	"math"
	"math/rand"
	"sync"
	"testing"
	"time"

<<<<<<< HEAD
=======
	cmtproto "github.com/cometbft/cometbft/proto/tendermint/types"
>>>>>>> 4f445ed9
	"github.com/stretchr/testify/require"

	"cosmossdk.io/log"

	sdk "github.com/cosmos/cosmos-sdk/types"
	"github.com/cosmos/cosmos-sdk/types/mempool"
	simtypes "github.com/cosmos/cosmos-sdk/types/simulation"
	"github.com/cosmos/cosmos-sdk/x/auth/signing"
)

func TestOutOfOrder(t *testing.T) {
	accounts := simtypes.RandomAccounts(rand.New(rand.NewSource(0)), 2)
	sa := accounts[0].Address
	sb := accounts[1].Address

	outOfOrders := [][]testTx{
		{
			{priority: 20, nonce: 1, address: sa},
			{priority: 21, nonce: 4, address: sa},
			{priority: 15, nonce: 1, address: sb},
			{priority: 8, nonce: 3, address: sa},
			{priority: 6, nonce: 2, address: sa},
		},
		{
			{priority: 15, nonce: 1, address: sb},
			{priority: 20, nonce: 1, address: sa},
			{priority: 21, nonce: 4, address: sa},
			{priority: 8, nonce: 3, address: sa},
			{priority: 6, nonce: 2, address: sa},
		},
	}

	for _, outOfOrder := range outOfOrders {
		var mtxs []sdk.Tx
		for _, mtx := range outOfOrder {
			mtxs = append(mtxs, mtx)
		}
		err := validateOrder(mtxs)
		require.Error(t, err)
	}

	seed := time.Now().UnixNano()
	t.Logf("running with seed: %d", seed)
	randomTxs := genRandomTxs(seed, 1000, 10)
	var rmtxs []sdk.Tx
	for _, rtx := range randomTxs {
		rmtxs = append(rmtxs, rtx)
	}

	require.Error(t, validateOrder(rmtxs))
}

type signerExtractionAdapter struct {
	UseOld bool
}

func (a signerExtractionAdapter) GetSigners(tx sdk.Tx) ([]mempool.SignerData, error) {
	if !a.UseOld {
		return mempool.NewDefaultSignerExtractionAdapter().GetSigners(tx)
	}
	sigs, err := tx.(signing.SigVerifiableTx).GetSignaturesV2()
	if err != nil {
		return nil, err
	}
	signerData := make([]mempool.SignerData, 0, len(sigs))
	for _, sig := range sigs {
		signerData = append(signerData, mempool.SignerData{
			Signer:   sig.PubKey.Address().Bytes(),
			Sequence: sig.Sequence,
		})
	}
	return signerData, nil
}

func (s *MempoolTestSuite) TestPriorityNonceTxOrderWithAdapter() {
	t := s.T()
<<<<<<< HEAD
	ctx := sdk.NewContext(nil, false, log.NewNopLogger())
=======
	ctx := sdk.NewContext(nil, cmtproto.Header{}, false, log.NewNopLogger())
>>>>>>> 4f445ed9
	accounts := simtypes.RandomAccounts(rand.New(rand.NewSource(0)), 5)
	sa := accounts[0].Address
	sb := accounts[1].Address

	tests := []struct {
		txs   []txSpec
		order []int
		fail  bool
	}{
		{
			txs: []txSpec{
				{p: 21, n: 4, a: sa},
				{p: 8, n: 3, a: sa},
				{p: 6, n: 2, a: sa},
				{p: 15, n: 1, a: sb},
				{p: 20, n: 1, a: sa},
			},
			order: []int{4, 3, 2, 1, 0},
		},
	}
	for i, tt := range tests {
		t.Run(fmt.Sprintf("case %d", i), func(t *testing.T) {
			adapter := signerExtractionAdapter{}
			pool := mempool.NewPriorityMempool(mempool.PriorityNonceMempoolConfig[int64]{
				TxPriority:      mempool.NewDefaultTxPriority(),
				SignerExtractor: adapter,
			})

			// create test txs and insert into mempool
			for i, ts := range tt.txs {
				tx := testTx{id: i, priority: int64(ts.p), nonce: uint64(ts.n), address: ts.a}
				c := ctx.WithPriority(tx.priority)
				err := pool.Insert(c, tx)
				require.NoError(t, err)
			}

			orderedTxs := fetchTxs(pool.Select(ctx, nil), 1000)

			var txOrder []int
			for _, tx := range orderedTxs {
				txOrder = append(txOrder, tx.(testTx).id)
			}

			require.Equal(t, tt.order, txOrder)
			require.NoError(t, validateOrder(orderedTxs))

			adapter.UseOld = true
			for _, tx := range orderedTxs {
				require.NoError(t, pool.Remove(tx))
			}

			require.NoError(t, mempool.IsEmpty[int64](pool))
		})
	}
}

func (s *MempoolTestSuite) TestPriorityNonceTxOrder() {
	t := s.T()
	ctx := sdk.NewContext(nil, false, log.NewNopLogger())
	accounts := simtypes.RandomAccounts(rand.New(rand.NewSource(0)), 5)
	sa := accounts[0].Address
	sb := accounts[1].Address
	sc := accounts[2].Address

	tests := []struct {
		txs   []txSpec
		order []int
		fail  bool
	}{
		{
			txs: []txSpec{
				{p: 21, n: 4, a: sa},
				{p: 8, n: 3, a: sa},
				{p: 6, n: 2, a: sa},
				{p: 15, n: 1, a: sb},
				{p: 20, n: 1, a: sa},
			},
			order: []int{4, 3, 2, 1, 0},
		},
		{
			txs: []txSpec{
				{p: 3, n: 0, a: sa},
				{p: 5, n: 1, a: sa},
				{p: 9, n: 2, a: sa},
				{p: 6, n: 0, a: sb},
				{p: 5, n: 1, a: sb},
				{p: 8, n: 2, a: sb},
			},
			order: []int{3, 4, 5, 0, 1, 2},
		},
		{
			txs: []txSpec{
				{p: 21, n: 4, a: sa},
				{p: 15, n: 1, a: sb},
				{p: 20, n: 1, a: sa},
			},
			order: []int{2, 0, 1},
		},
		{
			txs: []txSpec{
				{p: 50, n: 3, a: sa},
				{p: 30, n: 2, a: sa},
				{p: 10, n: 1, a: sa},
				{p: 15, n: 1, a: sb},
				{p: 21, n: 2, a: sb},
			},
			order: []int{3, 4, 2, 1, 0},
		},
		{
			txs: []txSpec{
				{p: 50, n: 3, a: sa},
				{p: 10, n: 2, a: sa},
				{p: 99, n: 1, a: sa},
				{p: 15, n: 1, a: sb},
				{p: 8, n: 2, a: sb},
			},
			order: []int{2, 3, 1, 0, 4},
		},
		{
			txs: []txSpec{
				{p: 30, a: sa, n: 2},
				{p: 20, a: sb, n: 1},
				{p: 15, a: sa, n: 1},
				{p: 10, a: sa, n: 0},
				{p: 8, a: sb, n: 0},
				{p: 6, a: sa, n: 3},
				{p: 4, a: sb, n: 3},
			},
			order: []int{3, 2, 0, 4, 1, 5, 6},
		},
		{
			txs: []txSpec{
				{p: 30, n: 2, a: sa},
				{p: 20, a: sb, n: 1},
				{p: 15, a: sa, n: 1},
				{p: 10, a: sa, n: 0},
				{p: 8, a: sb, n: 0},
				{p: 6, a: sa, n: 3},
				{p: 4, a: sb, n: 3},
				{p: 2, a: sc, n: 0},
				{p: 7, a: sc, n: 3},
			},
			order: []int{3, 2, 0, 4, 1, 5, 6, 7, 8},
		},
		{
			txs: []txSpec{
				{p: 6, n: 1, a: sa},
				{p: 10, n: 2, a: sa},
				{p: 5, n: 1, a: sb},
				{p: 99, n: 2, a: sb},
			},
			order: []int{0, 1, 2, 3},
		},
		{
			// If all txs have the same priority they will be ordered lexically sender
			// address, and nonce with the sender.
			txs: []txSpec{
				{p: 10, n: 7, a: sc},
				{p: 10, n: 8, a: sc},
				{p: 10, n: 9, a: sc},
				{p: 10, n: 1, a: sa},
				{p: 10, n: 2, a: sa},
				{p: 10, n: 3, a: sa},
				{p: 10, n: 4, a: sb},
				{p: 10, n: 5, a: sb},
				{p: 10, n: 6, a: sb},
			},
			order: []int{3, 4, 5, 6, 7, 8, 0, 1, 2},
		},
		/*
			The next 4 tests are different permutations of the same set:

			  	{p: 5, n: 1, a: sa},
					{p: 10, n: 2, a: sa},
					{p: 20, n: 2, a: sb},
					{p: 5, n: 1, a: sb},
					{p: 99, n: 2, a: sc},
					{p: 5, n: 1, a: sc},

			which exercises the actions required to resolve priority ties.
		*/
		{
			txs: []txSpec{
				{p: 5, n: 1, a: sa},
				{p: 10, n: 2, a: sa},
				{p: 5, n: 1, a: sb},
				{p: 99, n: 2, a: sb},
			},
			order: []int{2, 3, 0, 1},
		},
		{
			txs: []txSpec{
				{p: 5, n: 1, a: sa},
				{p: 10, n: 2, a: sa},
				{p: 20, n: 2, a: sb},
				{p: 5, n: 1, a: sb},
				{p: 99, n: 2, a: sc},
				{p: 5, n: 1, a: sc},
			},
			order: []int{5, 4, 3, 2, 0, 1},
		},
		{
			txs: []txSpec{
				{p: 5, n: 1, a: sa},
				{p: 10, n: 2, a: sa},
				{p: 5, n: 1, a: sb},
				{p: 20, n: 2, a: sb},
				{p: 5, n: 1, a: sc},
				{p: 99, n: 2, a: sc},
			},
			order: []int{4, 5, 2, 3, 0, 1},
		},
		{
			txs: []txSpec{
				{p: 5, n: 1, a: sa},
				{p: 10, n: 2, a: sa},
				{p: 5, n: 1, a: sc},
				{p: 20, n: 2, a: sc},
				{p: 5, n: 1, a: sb},
				{p: 99, n: 2, a: sb},
			},
			order: []int{4, 5, 2, 3, 0, 1},
		},
	}
	for i, tt := range tests {
		t.Run(fmt.Sprintf("case %d", i), func(t *testing.T) {
			pool := mempool.DefaultPriorityMempool()

			// create test txs and insert into mempool
			for i, ts := range tt.txs {
				tx := testTx{id: i, priority: int64(ts.p), nonce: uint64(ts.n), address: ts.a}
				c := ctx.WithPriority(tx.priority)
				err := pool.Insert(c, tx)
				require.NoError(t, err)
			}

			orderedTxs := fetchTxs(pool.Select(ctx, nil), 1000)

			var txOrder []int
			for _, tx := range orderedTxs {
				txOrder = append(txOrder, tx.(testTx).id)
			}

			require.Equal(t, tt.order, txOrder)
			require.NoError(t, validateOrder(orderedTxs))

			for _, tx := range orderedTxs {
				require.NoError(t, pool.Remove(tx))
			}

			require.NoError(t, mempool.IsEmpty[int64](pool))
		})
	}
}

func (s *MempoolTestSuite) TestIterator() {
	t := s.T()
<<<<<<< HEAD
	ctx := sdk.NewContext(nil, false, log.NewNopLogger())
=======
	ctx := sdk.NewContext(nil, cmtproto.Header{}, false, log.NewNopLogger())
>>>>>>> 4f445ed9
	accounts := simtypes.RandomAccounts(rand.New(rand.NewSource(0)), 2)
	sa := accounts[0].Address
	sb := accounts[1].Address

	tests := []struct {
		txs  []txSpec
		fail bool
	}{
		{
			txs: []txSpec{
				{p: 20, n: 1, a: sa},
				{p: 15, n: 1, a: sb},
				{p: 6, n: 2, a: sa},
				{p: 21, n: 4, a: sa},
				{p: 8, n: 2, a: sb},
			},
		},
		{
			txs: []txSpec{
				{p: 20, n: 1, a: sa},
				{p: 15, n: 1, a: sb},
				{p: 6, n: 2, a: sa},
				{p: 21, n: 4, a: sa},
				{p: math.MinInt64, n: 2, a: sb},
			},
		},
	}

	for i, tt := range tests {
		t.Run(fmt.Sprintf("case %d", i), func(t *testing.T) {
			pool := mempool.DefaultPriorityMempool()

			// create test txs and insert into mempool
			for i, ts := range tt.txs {
				tx := testTx{id: i, priority: int64(ts.p), nonce: uint64(ts.n), address: ts.a}
				c := ctx.WithPriority(tx.priority)
				err := pool.Insert(c, tx)
				require.NoError(t, err)
			}

			// iterate through txs
			iterator := pool.Select(ctx, nil)
			for iterator != nil {
				tx := iterator.Tx().(testTx)
				require.Equal(t, tt.txs[tx.id].p, int(tx.priority))
				require.Equal(t, tt.txs[tx.id].n, int(tx.nonce))
				require.Equal(t, tt.txs[tx.id].a, tx.address)
				iterator = iterator.Next()
			}
		})
	}
}

func (s *MempoolTestSuite) TestIteratorConcurrency() {
	t := s.T()
<<<<<<< HEAD
	ctx := sdk.NewContext(nil, false, log.NewNopLogger())
=======
	ctx := sdk.NewContext(nil, cmtproto.Header{}, false, log.NewNopLogger())
>>>>>>> 4f445ed9
	accounts := simtypes.RandomAccounts(rand.New(rand.NewSource(0)), 2)
	sa := accounts[0].Address
	sb := accounts[1].Address

	tests := []struct {
		txs  []txSpec
		fail bool
	}{
		{
			txs: []txSpec{
				{p: 20, n: 1, a: sa},
				{p: 15, n: 1, a: sb},
				{p: 6, n: 2, a: sa},
				{p: 21, n: 4, a: sa},
				{p: 8, n: 2, a: sb},
			},
		},
		{
			txs: []txSpec{
				{p: 20, n: 1, a: sa},
				{p: 15, n: 1, a: sb},
				{p: 6, n: 2, a: sa},
				{p: 21, n: 4, a: sa},
				{p: math.MinInt64, n: 2, a: sb},
			},
		},
	}

	for i, tt := range tests {
		t.Run(fmt.Sprintf("case %d", i), func(t *testing.T) {
			pool := mempool.DefaultPriorityMempool()

			// create test txs and insert into mempool
			for i, ts := range tt.txs {
				tx := testTx{id: i, priority: int64(ts.p), nonce: uint64(ts.n), address: ts.a}
				c := ctx.WithPriority(tx.priority)
				err := pool.Insert(c, tx)
				require.NoError(t, err)
			}

			// iterate through txs
			stdCtx, cancel := context.WithCancel(context.Background())
			var wg sync.WaitGroup
			wg.Add(1)
			go func() {
				defer wg.Done()

				id := len(tt.txs)
				for {
					select {
					case <-stdCtx.Done():
						return
					default:
						id++
						tx := testTx{id: id, priority: int64(rand.Intn(100)), nonce: uint64(id), address: sa}
						c := ctx.WithPriority(tx.priority)
						err := pool.Insert(c, tx)
						require.NoError(t, err)
					}
				}
			}()

			var i int
			pool.SelectBy(ctx, nil, func(memTx sdk.Tx) bool {
				tx := memTx.(testTx)
				if tx.id < len(tt.txs) {
					require.Equal(t, tt.txs[tx.id].p, int(tx.priority))
					require.Equal(t, tt.txs[tx.id].n, int(tx.nonce))
					require.Equal(t, tt.txs[tx.id].a, tx.address)
					i++
				}
				return i < len(tt.txs)
			})
			require.Equal(t, i, len(tt.txs))
			cancel()
			wg.Wait()
		})
	}
}

func (s *MempoolTestSuite) TestPriorityTies() {
	ctx := sdk.NewContext(nil, false, log.NewNopLogger())
	accounts := simtypes.RandomAccounts(rand.New(rand.NewSource(0)), 3)
	sa := accounts[0].Address
	sb := accounts[1].Address
	sc := accounts[2].Address

	txSet := []txSpec{
		{p: 5, n: 1, a: sc},
		{p: 99, n: 2, a: sc},
		{p: 5, n: 1, a: sb},
		{p: 20, n: 2, a: sb},
		{p: 5, n: 1, a: sa},
		{p: 10, n: 2, a: sa},
	}

	for i := 0; i < 100; i++ {
		s.mempool = mempool.DefaultPriorityMempool()
		var shuffled []txSpec
		for _, t := range txSet {
			tx := txSpec{
				p: t.p,
				n: t.n,
				a: t.a,
			}
			shuffled = append(shuffled, tx)
		}
		rand.Shuffle(len(shuffled), func(i, j int) { shuffled[i], shuffled[j] = shuffled[j], shuffled[i] })

		for id, ts := range shuffled {
			tx := testTx{priority: int64(ts.p), nonce: uint64(ts.n), address: ts.a, id: id}
			c := ctx.WithPriority(tx.priority)
			err := s.mempool.Insert(c, tx)
			s.NoError(err)
		}
		selected := fetchTxs(s.mempool.Select(ctx, nil), 1000)
		var orderedTxs []txSpec
		for _, tx := range selected {
			ttx := tx.(testTx)
			ts := txSpec{p: int(ttx.priority), n: int(ttx.nonce), a: ttx.address}
			orderedTxs = append(orderedTxs, ts)
		}
		s.Equal(txSet, orderedTxs)
	}
}

func (s *MempoolTestSuite) TestRandomTxOrderManyTimes() {
	for i := 0; i < 3; i++ {
		s.Run("TestRandomGeneratedTxs", func() {
			s.TestRandomGeneratedTxs()
		})
		s.Run("TestRandomWalkTxs", func() {
			s.TestRandomWalkTxs()
		})
	}
}

// validateOrder checks that the txs are ordered by priority and nonce
// in O(n^2) time by checking each tx against all the other txs
func validateOrder(mtxs []sdk.Tx) error {
	var itxs []txSpec
	for i, mtx := range mtxs {
		tx := mtx.(testTx)
		itxs = append(itxs, txSpec{p: int(tx.priority), n: int(tx.nonce), a: tx.address, i: i})
	}

	// Given 2 transactions t1 and t2, where t2.p > t1.p but t2.i < t1.i
	// Then if t2.sender have the same sender then t2.nonce > t1.nonce
	// or
	// If t1 and t2 have different senders then there must be some t3 with
	// t3.sender == t2.sender and t3.n < t2.n and t3.p <= t1.p

	for _, a := range itxs {
		for _, b := range itxs {
			// when b is before a

			// when a is before b
			if a.i < b.i {
				// same sender
				if a.a.Equals(b.a) {
					// same sender
					if a.n == b.n {
						return fmt.Errorf("same sender tx have the same nonce\n%v\n%v", a, b)
					}
					if a.n > b.n {
						return fmt.Errorf("same sender tx have wrong nonce order\n%v\n%v", a, b)
					}
				} else if a.p < b.p { // different sender
					// find a tx with same sender as b and lower nonce
					found := false
					for _, c := range itxs {
						if c.a.Equals(b.a) && c.n < b.n && c.p <= a.p {
							found = true
							break
						}
					}
					if !found {
						return fmt.Errorf("different sender tx have wrong order\n%v\n%v", b, a)
					}

				}
			}
		}
	}
	return nil
}

func (s *MempoolTestSuite) TestRandomGeneratedTxs() {
	s.iterations = 0
	s.mempool = mempool.NewPriorityMempool(
		mempool.PriorityNonceMempoolConfig[int64]{
			TxPriority: mempool.NewDefaultTxPriority(),
			OnRead: func(tx sdk.Tx) {
				s.iterations++
			},
			SignerExtractor: mempool.NewDefaultSignerExtractionAdapter(),
		},
	)

	t := s.T()
	ctx := sdk.NewContext(nil, false, log.NewNopLogger())
	seed := time.Now().UnixNano()

	t.Logf("running with seed: %d", seed)
	generated := genRandomTxs(seed, s.numTxs, s.numAccounts)
	mp := s.mempool

	for _, otx := range generated {
		tx := testTx{id: otx.id, priority: otx.priority, nonce: otx.nonce, address: otx.address}
		c := ctx.WithPriority(tx.priority)
		err := mp.Insert(c, tx)
		require.NoError(t, err)
	}

	selected := fetchTxs(mp.Select(ctx, nil), 100000)
	for i, tx := range selected {
		ttx := tx.(testTx)
		sigs, _ := tx.(signing.SigVerifiableTx).GetSignaturesV2()
		ttx.strAddress = sigs[0].PubKey.Address().String()
		selected[i] = ttx
	}
	require.Equal(t, len(generated), len(selected))

	start := time.Now()
	require.NoError(t, validateOrder(selected))
	duration := time.Since(start)

	fmt.Printf("seed: %d completed in %d iterations; validation in %dms\n",
		seed, s.iterations, duration.Milliseconds())
}

func (s *MempoolTestSuite) TestRandomWalkTxs() {
	s.iterations = 0
	s.mempool = mempool.DefaultPriorityMempool()

	t := s.T()
	ctx := sdk.NewContext(nil, false, log.NewNopLogger())

	seed := time.Now().UnixNano()
	// interesting failing seeds:
	// seed := int64(1663971399133628000)
	// seed := int64(1663989445512438000)
	//
	t.Logf("running with seed: %d", seed)

	ordered, shuffled := genOrderedTxs(seed, s.numTxs, s.numAccounts)
	mp := s.mempool

	for _, otx := range shuffled {
		tx := testTx{id: otx.id, priority: otx.priority, nonce: otx.nonce, address: otx.address}
		c := ctx.WithPriority(tx.priority)
		err := mp.Insert(c, tx)
		require.NoError(t, err)
	}

	require.Equal(t, s.numTxs, mp.CountTx())

	selected := fetchTxs(mp.Select(ctx, nil), math.MaxInt)
	require.Equal(t, len(ordered), len(selected))
	var orderedStr, selectedStr string

	for i := 0; i < s.numTxs; i++ {
		otx := ordered[i]
		stx := selected[i].(testTx)
		orderedStr = fmt.Sprintf("%s\n%s, %d, %d; %d",
			orderedStr, otx.address, otx.priority, otx.nonce, otx.id)
		selectedStr = fmt.Sprintf("%s\n%s, %d, %d; %d",
			selectedStr, stx.address, stx.priority, stx.nonce, stx.id)
	}

	require.Equal(t, s.numTxs, len(selected))

	errMsg := fmt.Sprintf("Expected order: %v\nGot order: %v\nSeed: %v", orderedStr, selectedStr, seed)

	start := time.Now()
	require.NoError(t, validateOrder(selected), errMsg)
	duration := time.Since(start)

	t.Logf("seed: %d completed in %d iterations; validation in %dms\n",
		seed, s.iterations, duration.Milliseconds())
}

func genRandomTxs(seed int64, countTx, countAccount int) (res []testTx) {
	maxPriority := 100
	r := rand.New(rand.NewSource(seed))
	accounts := simtypes.RandomAccounts(r, countAccount)
	accountNonces := make(map[string]uint64)
	for _, account := range accounts {
		accountNonces[account.Address.String()] = 0
	}

	for i := 0; i < countTx; i++ {
		addr := accounts[r.Intn(countAccount)].Address
		priority := int64(r.Intn(maxPriority + 1))
		nonce := accountNonces[addr.String()]
		accountNonces[addr.String()] = nonce + 1
		res = append(res, testTx{
			priority: priority,
			nonce:    nonce,
			address:  addr,
			id:       i,
		})
	}

	return res
}

// since there are multiple valid ordered graph traversals for a given set of txs strict
// validation against the ordered txs generated from this function is not possible as written
func genOrderedTxs(seed int64, maxTx, numAcc int) (ordered, shuffled []testTx) {
	r := rand.New(rand.NewSource(seed))
	accountNonces := make(map[string]uint64)
	prange := 10
	randomAccounts := simtypes.RandomAccounts(r, numAcc)
	for _, account := range randomAccounts {
		accountNonces[account.Address.String()] = 0
	}

	getRandAccount := func(notAddress string) simtypes.Account {
		for {
			res := randomAccounts[r.Intn(len(randomAccounts))]
			if res.Address.String() != notAddress {
				return res
			}
		}
	}

	txCursor := int64(10000)
	ptx := testTx{address: getRandAccount("").Address, nonce: 0, priority: txCursor}
	samepChain := make(map[string]bool)
	for i := 0; i < maxTx; {
		var tx testTx
		move := r.Intn(5)
		switch move {
		case 0:
			// same sender, less p
			nonce := ptx.nonce + 1
			tx = testTx{nonce: nonce, address: ptx.address, priority: txCursor - int64(r.Intn(prange)+1)}
			txCursor = tx.priority
		case 1:
			// same sender, same p
			nonce := ptx.nonce + 1
			tx = testTx{nonce: nonce, address: ptx.address, priority: ptx.priority}
		case 2:
			// same sender, greater p
			nonce := ptx.nonce + 1
			tx = testTx{nonce: nonce, address: ptx.address, priority: ptx.priority + int64(r.Intn(prange)+1)}
		case 3:
			// different sender, less p
			sender := getRandAccount(ptx.address.String()).Address
			nonce := accountNonces[sender.String()] + 1
			tx = testTx{nonce: nonce, address: sender, priority: txCursor - int64(r.Intn(prange)+1)}
			txCursor = tx.priority
		case 4:
			// different sender, same p
			sender := getRandAccount(ptx.address.String()).Address
			// disallow generating cycles of same p txs. this is an invalid processing order according to our
			// algorithm decision.
			if _, ok := samepChain[sender.String()]; ok {
				continue
			}
			nonce := accountNonces[sender.String()] + 1
			tx = testTx{nonce: nonce, address: sender, priority: txCursor}
			samepChain[sender.String()] = true
		}
		tx.id = i
		accountNonces[tx.address.String()] = tx.nonce
		ordered = append(ordered, tx)
		ptx = tx
		i++
		if move != 4 {
			samepChain = make(map[string]bool)
		}
	}

	for _, item := range ordered {
		tx := testTx{
			priority: item.priority,
			nonce:    item.nonce,
			address:  item.address,
			id:       item.id,
		}
		shuffled = append(shuffled, tx)
	}
	rand.Shuffle(len(shuffled), func(i, j int) { shuffled[i], shuffled[j] = shuffled[j], shuffled[i] })
	return ordered, shuffled
}

func TestTxOrderN(t *testing.T) {
	numTx := 10

	seed := time.Now().UnixNano()
	ordered, shuffled := genOrderedTxs(seed, numTx, 3)
	require.Equal(t, numTx, len(ordered))
	require.Equal(t, numTx, len(shuffled))

	fmt.Println("ordered")
	for _, tx := range ordered {
		fmt.Printf("%s, %d, %d\n", tx.address, tx.priority, tx.nonce)
	}

	fmt.Println("shuffled")
	for _, tx := range shuffled {
		fmt.Printf("%s, %d, %d\n", tx.address, tx.priority, tx.nonce)
	}
}

func TestPriorityNonceMempool_NextSenderTx(t *testing.T) {
	accounts := simtypes.RandomAccounts(rand.New(rand.NewSource(0)), 2)
	ctx := sdk.NewContext(nil, false, log.NewNopLogger())
	accA := accounts[0].Address
	accB := accounts[1].Address

	mp := mempool.DefaultPriorityMempool()

	txs := []testTx{
		{priority: 20, nonce: 1, address: accA},
		{priority: 15, nonce: 2, address: accA},
		{priority: 66, nonce: 3, address: accA},
		{priority: 20, nonce: 4, address: accA},
		{priority: 88, nonce: 5, address: accA},
	}

	for i, tx := range txs {
		c := ctx.WithPriority(tx.priority)
		require.NoError(t, mp.Insert(c, tx))
		require.Equal(t, i+1, mp.CountTx())
	}

	tx := mp.NextSenderTx(accB.String())
	require.Nil(t, tx)

	tx = mp.NextSenderTx(accA.String())
	require.NotNil(t, tx)
	require.Equal(t, txs[0], tx)
}

func TestNextSenderTx_TxLimit(t *testing.T) {
	accounts := simtypes.RandomAccounts(rand.New(rand.NewSource(0)), 2)
	ctx := sdk.NewContext(nil, false, log.NewNopLogger())
	sa := accounts[0].Address
	sb := accounts[1].Address

	txs := []testTx{
		{priority: 20, nonce: 1, address: sa},
		{priority: 21, nonce: 1, address: sb},
		{priority: 15, nonce: 2, address: sa},
		{priority: 88, nonce: 2, address: sb},
		{priority: 66, nonce: 3, address: sa},
		{priority: 15, nonce: 3, address: sb},
		{priority: 20, nonce: 4, address: sa},
		{priority: 21, nonce: 4, address: sb},
		{priority: 88, nonce: 5, address: sa},
		{priority: 66, nonce: 5, address: sb},
	}

	// unlimited
	mp := mempool.NewPriorityMempool(
		mempool.PriorityNonceMempoolConfig[int64]{
			TxPriority:      mempool.NewDefaultTxPriority(),
			MaxTx:           0,
			SignerExtractor: mempool.NewDefaultSignerExtractionAdapter(),
		},
	)
	for i, tx := range txs {
		c := ctx.WithPriority(tx.priority)
		require.NoError(t, mp.Insert(c, tx))
		require.Equal(t, i+1, mp.CountTx())
	}

	mp = mempool.DefaultPriorityMempool()
	for i, tx := range txs {
		c := ctx.WithPriority(tx.priority)
		require.NoError(t, mp.Insert(c, tx))
		require.Equal(t, i+1, mp.CountTx())
	}

	// limit: 3
	mp = mempool.NewPriorityMempool(
		mempool.PriorityNonceMempoolConfig[int64]{
			TxPriority:      mempool.NewDefaultTxPriority(),
			MaxTx:           3,
			SignerExtractor: mempool.NewDefaultSignerExtractionAdapter(),
		},
	)
	for i, tx := range txs {
		c := ctx.WithPriority(tx.priority)
		err := mp.Insert(c, tx)
		if i < 3 {
			require.NoError(t, err)
			require.Equal(t, i+1, mp.CountTx())
		} else {
			require.ErrorIs(t, err, mempool.ErrMempoolTxMaxCapacity)
			require.Equal(t, 3, mp.CountTx())
		}
	}

	// disabled
	mp = mempool.NewPriorityMempool(
		mempool.PriorityNonceMempoolConfig[int64]{
			TxPriority:      mempool.NewDefaultTxPriority(),
			MaxTx:           -1,
			SignerExtractor: mempool.NewDefaultSignerExtractionAdapter(),
		},
	)
	for _, tx := range txs {
		c := ctx.WithPriority(tx.priority)
		err := mp.Insert(c, tx)
		require.NoError(t, err)
		require.Equal(t, 0, mp.CountTx())
	}
}

func TestNextSenderTx_TxReplacement(t *testing.T) {
	accounts := simtypes.RandomAccounts(rand.New(rand.NewSource(0)), 1)
	ctx := sdk.NewContext(nil, false, log.NewNopLogger())
	sa := accounts[0].Address

	txs := []testTx{
		{priority: 20, nonce: 1, address: sa},
		{priority: 15, nonce: 1, address: sa}, // priority is less than the first Tx, failed tx replacement when the option enabled.
		{priority: 23, nonce: 1, address: sa}, // priority is not 20% more than the first Tx, failed tx replacement when the option enabled.
		{priority: 24, nonce: 1, address: sa}, // priority is 20% more than the first Tx, the first tx will be replaced.
	}

	// test Priority with default mempool
	mp := mempool.DefaultPriorityMempool()
	for _, tx := range txs {
		c := ctx.WithPriority(tx.priority)
		require.NoError(t, mp.Insert(c, tx))
		require.Equal(t, 1, mp.CountTx())

		iter := mp.Select(ctx, nil)
		require.Equal(t, tx, iter.Tx())
	}

	// test Priority with TxReplacement
	// we set a TestTxReplacement rule which the priority of the new Tx must be 20% more than the priority of the old Tx
	// otherwise, the Insert will return error
	feeBump := 20
	mp = mempool.NewPriorityMempool(
		mempool.PriorityNonceMempoolConfig[int64]{
			TxPriority: mempool.NewDefaultTxPriority(),
			TxReplacement: func(op, np int64, oTx, nTx sdk.Tx) bool {
				threshold := int64(100 + feeBump)
				return np >= op*threshold/100
			},
			SignerExtractor: mempool.NewDefaultSignerExtractionAdapter(),
		},
	)

	c := ctx.WithPriority(txs[0].priority)
	require.NoError(t, mp.Insert(c, txs[0]))
	require.Equal(t, 1, mp.CountTx())

	c = ctx.WithPriority(txs[1].priority)
	require.Error(t, mp.Insert(c, txs[1]))
	require.Equal(t, 1, mp.CountTx())

	c = ctx.WithPriority(txs[2].priority)
	require.Error(t, mp.Insert(c, txs[2]))
	require.Equal(t, 1, mp.CountTx())

	c = ctx.WithPriority(txs[3].priority)
	require.NoError(t, mp.Insert(c, txs[3]))
	require.Equal(t, 1, mp.CountTx())

	iter := mp.Select(ctx, nil)
	require.Equal(t, txs[3], iter.Tx())
}

func TestPriorityNonceMempool_UnorderedTx(t *testing.T) {
<<<<<<< HEAD
	ctx := sdk.NewContext(nil, false, log.NewNopLogger())
=======
	ctx := sdk.NewContext(nil, cmtproto.Header{}, false, log.NewNopLogger())
>>>>>>> 4f445ed9
	accounts := simtypes.RandomAccounts(rand.New(rand.NewSource(0)), 2)
	sa := accounts[0].Address
	sb := accounts[1].Address

	mp := mempool.DefaultPriorityMempool()

	now := time.Now()
	oneHour := now.Add(1 * time.Hour)
	thirtyMin := now.Add(30 * time.Minute)
	twoHours := now.Add(2 * time.Hour)
	fifteenMin := now.Add(15 * time.Minute)

	txs := []testTx{
		{id: 1, priority: 0, address: sa, timeout: &thirtyMin, unordered: true},
		{id: 0, priority: 0, address: sa, timeout: &oneHour, unordered: true},
		{id: 3, priority: 0, address: sb, timeout: &fifteenMin, unordered: true},
		{id: 2, priority: 0, address: sb, timeout: &twoHours, unordered: true},
	}

	for _, tx := range txs {
		c := ctx.WithPriority(tx.priority)
		require.NoError(t, mp.Insert(c, tx))
	}

	require.Equal(t, 4, mp.CountTx())

	orderedTxs := fetchTxs(mp.Select(ctx, nil), 100000)
	require.Equal(t, len(txs), len(orderedTxs))

	// check order
	for i, tx := range orderedTxs {
		require.Equal(t, txs[i].id, tx.(testTx).id)
	}
}<|MERGE_RESOLUTION|>--- conflicted
+++ resolved
@@ -9,10 +9,7 @@
 	"testing"
 	"time"
 
-<<<<<<< HEAD
-=======
 	cmtproto "github.com/cometbft/cometbft/proto/tendermint/types"
->>>>>>> 4f445ed9
 	"github.com/stretchr/testify/require"
 
 	"cosmossdk.io/log"
@@ -89,11 +86,7 @@
 
 func (s *MempoolTestSuite) TestPriorityNonceTxOrderWithAdapter() {
 	t := s.T()
-<<<<<<< HEAD
-	ctx := sdk.NewContext(nil, false, log.NewNopLogger())
-=======
 	ctx := sdk.NewContext(nil, cmtproto.Header{}, false, log.NewNopLogger())
->>>>>>> 4f445ed9
 	accounts := simtypes.RandomAccounts(rand.New(rand.NewSource(0)), 5)
 	sa := accounts[0].Address
 	sb := accounts[1].Address
@@ -152,7 +145,7 @@
 
 func (s *MempoolTestSuite) TestPriorityNonceTxOrder() {
 	t := s.T()
-	ctx := sdk.NewContext(nil, false, log.NewNopLogger())
+	ctx := sdk.NewContext(nil, cmtproto.Header{}, false, log.NewNopLogger())
 	accounts := simtypes.RandomAccounts(rand.New(rand.NewSource(0)), 5)
 	sa := accounts[0].Address
 	sb := accounts[1].Address
@@ -351,11 +344,7 @@
 
 func (s *MempoolTestSuite) TestIterator() {
 	t := s.T()
-<<<<<<< HEAD
-	ctx := sdk.NewContext(nil, false, log.NewNopLogger())
-=======
 	ctx := sdk.NewContext(nil, cmtproto.Header{}, false, log.NewNopLogger())
->>>>>>> 4f445ed9
 	accounts := simtypes.RandomAccounts(rand.New(rand.NewSource(0)), 2)
 	sa := accounts[0].Address
 	sb := accounts[1].Address
@@ -411,11 +400,7 @@
 
 func (s *MempoolTestSuite) TestIteratorConcurrency() {
 	t := s.T()
-<<<<<<< HEAD
-	ctx := sdk.NewContext(nil, false, log.NewNopLogger())
-=======
 	ctx := sdk.NewContext(nil, cmtproto.Header{}, false, log.NewNopLogger())
->>>>>>> 4f445ed9
 	accounts := simtypes.RandomAccounts(rand.New(rand.NewSource(0)), 2)
 	sa := accounts[0].Address
 	sb := accounts[1].Address
@@ -497,7 +482,7 @@
 }
 
 func (s *MempoolTestSuite) TestPriorityTies() {
-	ctx := sdk.NewContext(nil, false, log.NewNopLogger())
+	ctx := sdk.NewContext(nil, cmtproto.Header{}, false, log.NewNopLogger())
 	accounts := simtypes.RandomAccounts(rand.New(rand.NewSource(0)), 3)
 	sa := accounts[0].Address
 	sb := accounts[1].Address
@@ -600,6 +585,7 @@
 			}
 		}
 	}
+	// fmt.Printf("validation in iterations: %d\n", iterations)
 	return nil
 }
 
@@ -616,7 +602,7 @@
 	)
 
 	t := s.T()
-	ctx := sdk.NewContext(nil, false, log.NewNopLogger())
+	ctx := sdk.NewContext(nil, cmtproto.Header{}, false, log.NewNopLogger())
 	seed := time.Now().UnixNano()
 
 	t.Logf("running with seed: %d", seed)
@@ -652,7 +638,7 @@
 	s.mempool = mempool.DefaultPriorityMempool()
 
 	t := s.T()
-	ctx := sdk.NewContext(nil, false, log.NewNopLogger())
+	ctx := sdk.NewContext(nil, cmtproto.Header{}, false, log.NewNopLogger())
 
 	seed := time.Now().UnixNano()
 	// interesting failing seeds:
@@ -825,7 +811,7 @@
 
 func TestPriorityNonceMempool_NextSenderTx(t *testing.T) {
 	accounts := simtypes.RandomAccounts(rand.New(rand.NewSource(0)), 2)
-	ctx := sdk.NewContext(nil, false, log.NewNopLogger())
+	ctx := sdk.NewContext(nil, cmtproto.Header{}, false, log.NewNopLogger())
 	accA := accounts[0].Address
 	accB := accounts[1].Address
 
@@ -855,7 +841,7 @@
 
 func TestNextSenderTx_TxLimit(t *testing.T) {
 	accounts := simtypes.RandomAccounts(rand.New(rand.NewSource(0)), 2)
-	ctx := sdk.NewContext(nil, false, log.NewNopLogger())
+	ctx := sdk.NewContext(nil, cmtproto.Header{}, false, log.NewNopLogger())
 	sa := accounts[0].Address
 	sb := accounts[1].Address
 
@@ -931,7 +917,7 @@
 
 func TestNextSenderTx_TxReplacement(t *testing.T) {
 	accounts := simtypes.RandomAccounts(rand.New(rand.NewSource(0)), 1)
-	ctx := sdk.NewContext(nil, false, log.NewNopLogger())
+	ctx := sdk.NewContext(nil, cmtproto.Header{}, false, log.NewNopLogger())
 	sa := accounts[0].Address
 
 	txs := []testTx{
@@ -988,11 +974,7 @@
 }
 
 func TestPriorityNonceMempool_UnorderedTx(t *testing.T) {
-<<<<<<< HEAD
-	ctx := sdk.NewContext(nil, false, log.NewNopLogger())
-=======
 	ctx := sdk.NewContext(nil, cmtproto.Header{}, false, log.NewNopLogger())
->>>>>>> 4f445ed9
 	accounts := simtypes.RandomAccounts(rand.New(rand.NewSource(0)), 2)
 	sa := accounts[0].Address
 	sb := accounts[1].Address
