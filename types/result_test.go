--- conflicted
+++ resolved
@@ -2,19 +2,11 @@
 
 import (
 	"encoding/hex"
-	"encoding/json"
+	"fmt"
 	"strings"
 	"testing"
 	"time"
 
-<<<<<<< HEAD
-	abci "github.com/cometbft/cometbft/api/cometbft/abci/v1"
-	cmtt "github.com/cometbft/cometbft/api/cometbft/types/v1"
-	coretypes "github.com/cometbft/cometbft/rpc/core/types"
-	cmt "github.com/cometbft/cometbft/types"
-	"github.com/stretchr/testify/suite"
-
-=======
 	abci "github.com/cometbft/cometbft/abci/types"
 	cmtt "github.com/cometbft/cometbft/proto/tendermint/types"
 	coretypes "github.com/cometbft/cometbft/rpc/core/types"
@@ -25,7 +17,6 @@
 
 	"github.com/cosmos/cosmos-sdk/codec"
 	"github.com/cosmos/cosmos-sdk/testutil/testdata"
->>>>>>> 4f445ed9
 	sdk "github.com/cosmos/cosmos-sdk/types"
 )
 
@@ -52,13 +43,14 @@
 }
 
 func (s *resultTestSuite) TestABCIMessageLog() {
+	cdc := codec.NewLegacyAmino()
 	events := sdk.Events{
 		sdk.NewEvent("transfer", sdk.NewAttribute("sender", "foo")),
 		sdk.NewEvent("transfer", sdk.NewAttribute("sender", "bar")),
 	}
 	msgLog := sdk.NewABCIMessageLog(0, "", events)
 	msgLogs := sdk.ABCIMessageLogs{msgLog}
-	bz, err := json.Marshal(msgLogs)
+	bz, err := cdc.MarshalJSON(msgLogs)
 
 	s.Require().NoError(err)
 	s.Require().Equal(string(bz), msgLogs.String())
@@ -185,4 +177,34 @@
 	}
 
 	s.Require().Equal(want, sdk.NewResponseResultBlock(resultBlock, timestampStr))
+}
+
+func TestWrapServiceResult(t *testing.T) {
+	ctx := sdk.Context{}
+
+	res, err := sdk.WrapServiceResult(ctx, nil, fmt.Errorf("test"))
+	require.Nil(t, res)
+	require.NotNil(t, err)
+
+	res, err = sdk.WrapServiceResult(ctx, &testdata.Dog{}, nil)
+	require.NotNil(t, res)
+	require.Nil(t, err)
+	require.Empty(t, res.Events)
+
+	ctx = ctx.WithEventManager(sdk.NewEventManager())
+	ctx.EventManager().EmitEvent(sdk.NewEvent("test"))
+	res, err = sdk.WrapServiceResult(ctx, &testdata.Dog{}, nil)
+	require.NotNil(t, res)
+	require.Nil(t, err)
+	require.Len(t, res.Events, 1)
+
+	spot := testdata.Dog{Name: "spot"}
+	res, err = sdk.WrapServiceResult(ctx, &spot, nil)
+	require.NotNil(t, res)
+	require.Nil(t, err)
+	require.Len(t, res.Events, 1)
+	var spot2 testdata.Dog
+	err = proto.Unmarshal(res.Data, &spot2)
+	require.NoError(t, err)
+	require.Equal(t, spot, spot2)
 }