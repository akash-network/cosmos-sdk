--- conflicted
+++ resolved
@@ -4,7 +4,6 @@
 	"fmt"
 	"sort"
 	"strings"
-	"unicode"
 
 	"cosmossdk.io/errors"
 	"cosmossdk.io/math"
@@ -156,7 +155,7 @@
 // DecCoins defines a slice of coins with decimal values
 type DecCoins []DecCoin
 
-// NewDecCoins constructs a new coin set with decimal values
+// NewDecCoins constructs a new coin set with with decimal values
 // from DecCoins. The provided coins will be sanitized by removing
 // zero coins and sorting the coin set. A panic will occur if the coin set is not valid.
 func NewDecCoins(decCoins ...DecCoin) DecCoins {
@@ -243,7 +242,7 @@
 // denomination and addition only occurs when the denominations match, otherwise
 // the coin is simply added to the sum assuming it's not zero.
 func (coins DecCoins) safeAdd(coinsB DecCoins) DecCoins {
-	sum := make(DecCoins, 0, len(coins)+len(coinsB))
+	sum := ([]DecCoin)(nil)
 	indexA, indexB := 0, 0
 	lenA, lenB := len(coins), len(coinsB)
 
@@ -452,20 +451,10 @@
 	return len(coins) == 0
 }
 
-<<<<<<< HEAD
-// AmountOf returns the amount of a denom from deccoins. It panics if the denom
-// is invalid.
-=======
 // AmountOf returns the amount of a denom from deccoins
->>>>>>> 4f445ed9
 func (coins DecCoins) AmountOf(denom string) math.LegacyDec {
 	mustValidateDenom(denom)
-	return coins.AmountOfNoValidation(denom)
-}
-
-// AmountOfNoValidation returns the amount of a denom from deccoins without checking
-// the correctness of the denom.
-func (coins DecCoins) AmountOfNoValidation(denom string) math.LegacyDec {
+
 	switch len(coins) {
 	case 0:
 		return math.LegacyZeroDec()
@@ -483,11 +472,11 @@
 
 		switch {
 		case denom < coin.Denom:
-			return coins[:midIdx].AmountOfNoValidation(denom)
+			return coins[:midIdx].AmountOf(denom)
 		case denom == coin.Denom:
 			return coin.Amount
 		default:
-			return coins[midIdx+1:].AmountOfNoValidation(denom)
+			return coins[midIdx+1:].AmountOf(denom)
 		}
 	}
 }
@@ -635,23 +624,14 @@
 // ParseDecCoin parses a decimal coin from a string, returning an error if
 // invalid. An empty string is considered invalid.
 func ParseDecCoin(coinStr string) (coin DecCoin, err error) {
-	var amountStr, denomStr string
-	// if custom parsing has not been set, use default coin regex
-	if reDecCoin == nil {
-		amountStr, denomStr, err = ParseDecAmount(coinStr)
-		if err != nil {
-			return DecCoin{}, err
-		}
-	} else {
-		coinStr = strings.TrimSpace(coinStr)
-
-		matches := reDecCoin.FindStringSubmatch(coinStr)
-		if matches == nil {
-			return DecCoin{}, fmt.Errorf("invalid decimal coin expression: %s", coinStr)
-		}
-
-		amountStr, denomStr = matches[1], matches[2]
-	}
+	coinStr = strings.TrimSpace(coinStr)
+
+	matches := reDecCoin.FindStringSubmatch(coinStr)
+	if matches == nil {
+		return DecCoin{}, fmt.Errorf("invalid decimal coin expression: %s", coinStr)
+	}
+
+	amountStr, denomStr := matches[1], matches[2]
 
 	amount, err := math.LegacyNewDecFromStr(amountStr)
 	if err != nil {
@@ -663,50 +643,6 @@
 	}
 
 	return NewDecCoinFromDec(denomStr, amount), nil
-}
-
-// ParseDecAmount parses the given string into amount, denomination.
-func ParseDecAmount(coinStr string) (string, string, error) {
-	var amountRune, denomRune []rune
-
-	// Indicates the start of denom parsing
-	seenLetter := false
-	// Indicates we're currently parsing the amount
-	parsingAmount := true
-
-	for _, r := range strings.TrimSpace(coinStr) {
-		if parsingAmount {
-			if unicode.IsDigit(r) || r == '.' {
-				amountRune = append(amountRune, r)
-			} else if unicode.IsSpace(r) { // if space is seen, indicates that we have finished parsing amount
-				parsingAmount = false
-			} else if unicode.IsLetter(r) { // if letter is seen, indicates that it is the start of denom
-				parsingAmount = false
-				seenLetter = true
-				denomRune = append(denomRune, r)
-			} else { // Invalid character encountered in amount part
-				return "", "", fmt.Errorf("invalid character in coin string: %s", string(r))
-			}
-		} else if !seenLetter { // This logic flow is for skipping spaces between amount and denomination
-			if unicode.IsLetter(r) {
-				seenLetter = true
-				denomRune = append(denomRune, r)
-			} else if !unicode.IsSpace(r) {
-				// Invalid character before denomination starts
-				return "", "", fmt.Errorf("invalid start of denomination: %s", string(r))
-			}
-		} else {
-			// Parsing the denomination
-			if unicode.IsLetter(r) || unicode.IsDigit(r) || r == '/' || r == ':' || r == '.' || r == '_' || r == '-' {
-				denomRune = append(denomRune, r)
-			} else {
-				// Invalid character encountered in denomination part
-				return "", "", fmt.Errorf("invalid character in denomination: %s", string(r))
-			}
-		}
-	}
-
-	return string(amountRune), string(denomRune), nil
 }
 
 // ParseDecCoins will parse out a list of decimal coins separated by commas. If the parsing is successuful,
