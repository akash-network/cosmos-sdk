package types

import (
	"encoding/json"
	"fmt"
	"regexp"
	"sort"
	"strings"
)

//-----------------------------------------------------------------------------
// Coin

// NewCoin returns a new coin with a denomination and amount. It will panic if
// the amount is negative or if the denomination is invalid.
func NewCoin(denom string, amount Int) Coin {
	coin := Coin{
		Denom:  denom,
		Amount: amount,
	}

	if err := coin.Validate(); err != nil {
		panic(err)
	}

	return coin
}

// NewInt64Coin returns a new coin with a denomination and amount. It will panic
// if the amount is negative.
func NewInt64Coin(denom string, amount int64) Coin {
	return NewCoin(denom, NewInt(amount))
}

// String provides a human-readable representation of a coin
func (coin Coin) String() string {
	return fmt.Sprintf("%v%s", coin.Amount, coin.Denom)
}

// Validate returns an error if the Coin has a negative amount or if
// the denom is invalid.
func (coin Coin) Validate() error {
	if err := ValidateDenom(coin.Denom); err != nil {
		return err
	}

	if coin.Amount.IsNegative() {
		return fmt.Errorf("negative coin amount: %v", coin.Amount)
	}

	return nil
}

// IsValid returns true if the Coin has a non-negative amount and the denom is valid.
func (coin Coin) IsValid() bool {
	return coin.Validate() == nil
}

// IsZero returns if this represents no money
func (coin Coin) IsZero() bool {
	return coin.Amount.IsZero()
}

// IsGTE returns true if they are the same type and the receiver is
// an equal or greater value
func (coin Coin) IsGTE(other Coin) bool {
	if coin.Denom != other.Denom {
		panic(fmt.Sprintf("invalid coin denominations; %s, %s", coin.Denom, other.Denom))
	}

	return !coin.Amount.LT(other.Amount)
}

// IsLT returns true if they are the same type and the receiver is
// a smaller value
func (coin Coin) IsLT(other Coin) bool {
	if coin.Denom != other.Denom {
		panic(fmt.Sprintf("invalid coin denominations; %s, %s", coin.Denom, other.Denom))
	}

	return coin.Amount.LT(other.Amount)
}

// IsEqual returns true if the two sets of Coins have the same value
func (coin Coin) IsEqual(other Coin) bool {
	if coin.Denom != other.Denom {
		panic(fmt.Sprintf("invalid coin denominations; %s, %s", coin.Denom, other.Denom))
	}

	return coin.Amount.Equal(other.Amount)
}

// Add adds amounts of two coins with same denom. If the coins differ in denom then
// it panics.
func (coin Coin) Add(coinB Coin) Coin {
	if coin.Denom != coinB.Denom {
		panic(fmt.Sprintf("invalid coin denominations; %s, %s", coin.Denom, coinB.Denom))
	}

	return Coin{coin.Denom, coin.Amount.Add(coinB.Amount)}
}

// AddAmount adds an amount to the Coin.
func (coin Coin) AddAmount(amount Int) Coin {
	return Coin{coin.Denom, coin.Amount.Add(amount)}
}

// Sub subtracts amounts of two coins with same denom. If the coins differ in denom
// then it panics.
func (coin Coin) Sub(coinB Coin) Coin {
	if coin.Denom != coinB.Denom {
		panic(fmt.Sprintf("invalid coin denominations; %s, %s", coin.Denom, coinB.Denom))
	}

	res := Coin{coin.Denom, coin.Amount.Sub(coinB.Amount)}
	if res.IsNegative() {
		panic("negative coin amount")
	}

	return res
}

// SubAmount subtracts an amount from the Coin.
func (coin Coin) SubAmount(amount Int) Coin {
	res := Coin{coin.Denom, coin.Amount.Sub(amount)}
	if res.IsNegative() {
		panic("negative coin amount")
	}

	return res
}

// IsPositive returns true if coin amount is positive.
//
// TODO: Remove once unsigned integers are used.
func (coin Coin) IsPositive() bool {
	return coin.Amount.Sign() == 1
}

// IsNegative returns true if the coin amount is negative and false otherwise.
//
// TODO: Remove once unsigned integers are used.
func (coin Coin) IsNegative() bool {
	return coin.Amount.Sign() == -1
}

//-----------------------------------------------------------------------------
// Coins

// Coins is a set of Coin, one per currency
type Coins []Coin

// NewCoins constructs a new coin set. The provided coins will be sanitized by removing
// zero coins and sorting the coin set. A panic will occur if the coin set is not valid.
func NewCoins(coins ...Coin) Coins {
	newCoins := sanitizeCoins(coins)
	if err := newCoins.Validate(); err != nil {
		panic(fmt.Errorf("invalid coin set %s: %w", newCoins, err))
	}

	return newCoins
}

func sanitizeCoins(coins []Coin) Coins {
	newCoins := removeZeroCoins(coins)
	if len(newCoins) == 0 {
		return Coins{}
	}

	return newCoins.Sort()
}

type coinsJSON Coins

// MarshalJSON implements a custom JSON marshaller for the Coins type to allow
// nil Coins to be encoded as an empty array.
func (coins Coins) MarshalJSON() ([]byte, error) {
	if coins == nil {
		return json.Marshal(coinsJSON(Coins{}))
	}

	return json.Marshal(coinsJSON(coins))
}

func (coins Coins) String() string {
	if len(coins) == 0 {
		return ""
	} else if len(coins) == 1 {
		return coins[0].String()
	}

	// Build the string with a string builder
	var out strings.Builder
	for _, coin := range coins[:len(coins)-1] {
		out.WriteString(coin.String())
		out.WriteByte(',')
	}
	out.WriteString(coins[len(coins)-1].String())
	return out.String()
}

// Validate checks that the Coins are sorted, have positive amount, with a valid and unique
// denomination (i.e no duplicates). Otherwise, it returns an error.
func (coins Coins) Validate() error {
	switch len(coins) {
	case 0:
		return nil

	case 1:
		if err := ValidateDenom(coins[0].Denom); err != nil {
			return err
		}
		if !coins[0].IsPositive() {
			return fmt.Errorf("coin %s amount is not positive", coins[0])
		}
		return nil

	default:
		// check single coin case
		if err := (Coins{coins[0]}).Validate(); err != nil {
			return err
		}

		lowDenom := coins[0].Denom
		seenDenoms := make(map[string]bool)
		seenDenoms[lowDenom] = true

		for _, coin := range coins[1:] {
			if seenDenoms[coin.Denom] {
				return fmt.Errorf("duplicate denomination %s", coin.Denom)
			}
			if err := ValidateDenom(coin.Denom); err != nil {
				return err
			}
			if coin.Denom <= lowDenom {
				return fmt.Errorf("denomination %s is not sorted", coin.Denom)
			}
			if !coin.IsPositive() {
				return fmt.Errorf("coin %s amount is not positive", coin.Denom)
			}

			// we compare each coin against the last denom
			lowDenom = coin.Denom
			seenDenoms[coin.Denom] = true
		}

		return nil
	}
}

func (coins Coins) isSorted() bool {
	for i := 1; i < len(coins); i++ {
		if coins[i-1].Denom > coins[i].Denom {
			return false
		}
	}
	return true
}

// IsValid calls Validate and returns true when the Coins are sorted, have positive amount, with a
// valid and unique denomination (i.e no duplicates).
func (coins Coins) IsValid() bool {
	return coins.Validate() == nil
}

// Add adds two sets of coins.
//
// e.g.
// {2A} + {A, 2B} = {3A, 2B}
// {2A} + {0B} = {2A}
//
// NOTE: Add operates under the invariant that coins are sorted by
// denominations.
//
// CONTRACT: Add will never return Coins where one Coin has a non-positive
// amount. In otherwords, IsValid will always return true.
// The function panics if `coins` or  `coinsB` are not sorted (ascending).
func (coins Coins) Add(coinsB ...Coin) Coins {
	return coins.safeAdd(coinsB)
}

// safeAdd will perform addition of two coins sets. If both coin sets are
// empty, then an empty set is returned. If only a single set is empty, the
// other set is returned. Otherwise, the coins are compared in order of their
// denomination and addition only occurs when the denominations match, otherwise
// the coin is simply added to the sum assuming it's not zero.
// The function panics if `coins` or  `coinsB` are not sorted (ascending).
func (coins Coins) safeAdd(coinsB Coins) Coins {
	// probably the best way will be to make Coins and interface and hide the structure
	// definition (type alias)
	if !coins.isSorted() {
		panic("Coins (self) must be sorted")
	}
	if !coinsB.isSorted() {
		panic("Wrong argument: coins must be sorted")
	}

	sum := ([]Coin)(nil)
	indexA, indexB := 0, 0
	lenA, lenB := len(coins), len(coinsB)

	for {
		if indexA == lenA {
			if indexB == lenB {
				// return nil coins if both sets are empty
				return sum
			}

			// return set B (excluding zero coins) if set A is empty
			return append(sum, removeZeroCoins(coinsB[indexB:])...)
		} else if indexB == lenB {
			// return set A (excluding zero coins) if set B is empty
			return append(sum, removeZeroCoins(coins[indexA:])...)
		}

		coinA, coinB := coins[indexA], coinsB[indexB]

		switch strings.Compare(coinA.Denom, coinB.Denom) {
		case -1: // coin A denom < coin B denom
			if !coinA.IsZero() {
				sum = append(sum, coinA)
			}

			indexA++

		case 0: // coin A denom == coin B denom
			res := coinA.Add(coinB)
			if !res.IsZero() {
				sum = append(sum, res)
			}

			indexA++
			indexB++

		case 1: // coin A denom > coin B denom
			if !coinB.IsZero() {
				sum = append(sum, coinB)
			}

			indexB++
		}
	}
}

// DenomsSubsetOf returns true if receiver's denom set
// is subset of coinsB's denoms.
func (coins Coins) DenomsSubsetOf(coinsB Coins) bool {
	// more denoms in B than in receiver
	if len(coins) > len(coinsB) {
		return false
	}

	for _, coin := range coins {
		if coinsB.AmountOf(coin.Denom).IsZero() {
			return false
		}
	}

	return true
}

// Sub subtracts a set of coins from another.
//
// e.g.
// {2A, 3B} - {A} = {A, 3B}
// {2A} - {0B} = {2A}
// {A, B} - {A} = {B}
//
// CONTRACT: Sub will never return Coins where one Coin has a non-positive
// amount. In otherwords, IsValid will always return true.
func (coins Coins) Sub(coinsB Coins) Coins {
	diff, hasNeg := coins.SafeSub(coinsB)
	if hasNeg {
		panic("negative coin amount")
	}

	return diff
}

// SafeSub performs the same arithmetic as Sub but returns a boolean if any
// negative coin amount was returned.
// The function panics if `coins` or  `coinsB` are not sorted (ascending).
func (coins Coins) SafeSub(coinsB Coins) (Coins, bool) {
	diff := coins.safeAdd(coinsB.negative())
	return diff, diff.IsAnyNegative()
}

// IsAllGT returns true if for every denom in coinsB,
// the denom is present at a greater amount in coins.
func (coins Coins) IsAllGT(coinsB Coins) bool {
	if len(coins) == 0 {
		return false
	}

	if len(coinsB) == 0 {
		return true
	}

	if !coinsB.DenomsSubsetOf(coins) {
		return false
	}

	for _, coinB := range coinsB {
		amountA, amountB := coins.AmountOf(coinB.Denom), coinB.Amount
		if !amountA.GT(amountB) {
			return false
		}
	}

	return true
}

// IsAllGTE returns false if for any denom in coinsB,
// the denom is present at a smaller amount in coins;
// else returns true.
func (coins Coins) IsAllGTE(coinsB Coins) bool {
	if len(coinsB) == 0 {
		return true
	}

	if len(coins) == 0 {
		return false
	}

	for _, coinB := range coinsB {
		if coinB.Amount.GT(coins.AmountOf(coinB.Denom)) {
			return false
		}
	}

	return true
}

// IsAllLT returns True iff for every denom in coins, the denom is present at
// a smaller amount in coinsB.
func (coins Coins) IsAllLT(coinsB Coins) bool {
	return coinsB.IsAllGT(coins)
}

// IsAllLTE returns true iff for every denom in coins, the denom is present at
// a smaller or equal amount in coinsB.
func (coins Coins) IsAllLTE(coinsB Coins) bool {
	return coinsB.IsAllGTE(coins)
}

// IsAnyGT returns true iff for any denom in coins, the denom is present at a
// greater amount in coinsB.
//
// e.g.
// {2A, 3B}.IsAnyGT{A} = true
// {2A, 3B}.IsAnyGT{5C} = false
// {}.IsAnyGT{5C} = false
// {2A, 3B}.IsAnyGT{} = false
func (coins Coins) IsAnyGT(coinsB Coins) bool {
	if len(coinsB) == 0 {
		return false
	}

	for _, coin := range coins {
		amt := coinsB.AmountOf(coin.Denom)
		if coin.Amount.GT(amt) && !amt.IsZero() {
			return true
		}
	}

	return false
}

// IsAnyGTE returns true iff coins contains at least one denom that is present
// at a greater or equal amount in coinsB; it returns false otherwise.
//
// NOTE: IsAnyGTE operates under the invariant that both coin sets are sorted
// by denominations and there exists no zero coins.
func (coins Coins) IsAnyGTE(coinsB Coins) bool {
	if len(coinsB) == 0 {
		return false
	}

	for _, coin := range coins {
		amt := coinsB.AmountOf(coin.Denom)
		if coin.Amount.GTE(amt) && !amt.IsZero() {
			return true
		}
	}

	return false
}

// IsZero returns true if there are no coins or all coins are zero.
func (coins Coins) IsZero() bool {
	for _, coin := range coins {
		if !coin.IsZero() {
			return false
		}
	}
	return true
}

// IsEqual returns true if the two sets of Coins have the same value
func (coins Coins) IsEqual(coinsB Coins) bool {
	if len(coins) != len(coinsB) {
		return false
	}

	coins = coins.Sort()
	coinsB = coinsB.Sort()

	for i := 0; i < len(coins); i++ {
		if !coins[i].IsEqual(coinsB[i]) {
			return false
		}
	}

	return true
}

// Empty returns true if there are no coins and false otherwise.
func (coins Coins) Empty() bool {
	return len(coins) == 0
}

// AmountOf returns the amount of a denom from coins
func (coins Coins) AmountOf(denom string) Int {
	mustValidateDenom(denom)
	return coins.AmountOfNoDenomValidation(denom)
}

<<<<<<< HEAD
	return coins.AmountOfNoDenomValidation(denom)
}

=======
>>>>>>> 8a73b266
// AmountOfNoDenomValidation returns the amount of a denom from coins
// without validating the denomination.
func (coins Coins) AmountOfNoDenomValidation(denom string) Int {
	switch len(coins) {
	case 0:
		return ZeroInt()

	case 1:
		coin := coins[0]
		if coin.Denom == denom {
			return coin.Amount
		}
		return ZeroInt()

	default:
		// Binary search the amount of coins remaining
		midIdx := len(coins) / 2 // 2:1, 3:1, 4:2
		coin := coins[midIdx]
		switch {
		case denom < coin.Denom:
			return coins[:midIdx].AmountOfNoDenomValidation(denom)
		case denom == coin.Denom:
			return coin.Amount
		default:
			return coins[midIdx+1:].AmountOfNoDenomValidation(denom)
		}
	}
}

// GetDenomByIndex returns the Denom of the certain coin to make the findDup generic
func (coins Coins) GetDenomByIndex(i int) string {
	return coins[i].Denom
}

// IsAllPositive returns true if there is at least one coin and all currencies
// have a positive value.
func (coins Coins) IsAllPositive() bool {
	if len(coins) == 0 {
		return false
	}

	for _, coin := range coins {
		if !coin.IsPositive() {
			return false
		}
	}

	return true
}

// IsAnyNegative returns true if there is at least one coin whose amount
// is negative; returns false otherwise. It returns false if the coin set
// is empty too.
//
// TODO: Remove once unsigned integers are used.
func (coins Coins) IsAnyNegative() bool {
	for _, coin := range coins {
		if coin.IsNegative() {
			return true
		}
	}

	return false
}

// negative returns a set of coins with all amount negative.
//
// TODO: Remove once unsigned integers are used.
func (coins Coins) negative() Coins {
	res := make([]Coin, 0, len(coins))

	for _, coin := range coins {
		res = append(res, Coin{
			Denom:  coin.Denom,
			Amount: coin.Amount.Neg(),
		})
	}

	return res
}

// removeZeroCoins removes all zero coins from the given coin set in-place.
func removeZeroCoins(coins Coins) Coins {
	result := make([]Coin, 0, len(coins))

	for _, coin := range coins {
		if !coin.IsZero() {
			result = append(result, coin)
		}
	}

	return result
}

//-----------------------------------------------------------------------------
// Sort interface

// Len implements sort.Interface for Coins
func (coins Coins) Len() int { return len(coins) }

// Less implements sort.Interface for Coins
func (coins Coins) Less(i, j int) bool { return coins[i].Denom < coins[j].Denom }

// Swap implements sort.Interface for Coins
func (coins Coins) Swap(i, j int) { coins[i], coins[j] = coins[j], coins[i] }

var _ sort.Interface = Coins{}

// Sort is a helper function to sort the set of coins in-place
func (coins Coins) Sort() Coins {
	sort.Sort(coins)
	return coins
}

//-----------------------------------------------------------------------------
// Parsing

var (
	// Denominations can be 3 ~ 128 characters long and support letters, followed by either
	// a letter, a number or a separator ('/').
	reDnmString = `[a-zA-Z][a-zA-Z0-9/-]{2,127}`
	reDecAmt    = `[[:digit:]]+(?:\.[[:digit:]]+)?|\.[[:digit:]]+`
	reSpc       = `[[:space:]]*`
	reDnm       *regexp.Regexp
	reDecCoin   *regexp.Regexp
)

func init() {
	SetCoinDenomRegex(DefaultCoinDenomRegex)
}

// DefaultCoinDenomRegex returns the default regex string
func DefaultCoinDenomRegex() string {
	return reDnmString
}

// coinDenomRegex returns the current regex string and can be overwritten for custom validation
var coinDenomRegex = DefaultCoinDenomRegex

// SetCoinDenomRegex allows for coin's custom validation by overriding the regular
// expression string used for denom validation.
func SetCoinDenomRegex(reFn func() string) {
	coinDenomRegex = reFn

	reDnm = regexp.MustCompile(fmt.Sprintf(`^%s$`, coinDenomRegex()))
	reDecCoin = regexp.MustCompile(fmt.Sprintf(`^(%s)%s(%s)$`, reDecAmt, reSpc, coinDenomRegex()))
}

// ValidateDenom is the default validation function for Coin.Denom.
func ValidateDenom(denom string) error {
	if !reDnm.MatchString(denom) {
		return fmt.Errorf("invalid denom: %s", denom)
	}
	return nil
}

func mustValidateDenom(denom string) {
	if err := ValidateDenom(denom); err != nil {
		panic(err)
	}
}

// ParseCoinNormalized parses and normalize a cli input for one coin type, returning errors if invalid or on an empty string
// as well.
// Expected format: "{amount}{denomination}"
func ParseCoinNormalized(coinStr string) (coin Coin, err error) {
	decCoin, err := ParseDecCoin(coinStr)
	if err != nil {
		return Coin{}, err
	}

	coin, _ = NormalizeDecCoin(decCoin).TruncateDecimal()
	return coin, nil
}

// ParseCoinsNormalized will parse out a list of coins separated by commas, and normalize them by converting to smallest
// unit. If the parsing is successuful, the provided coins will be sanitized by removing zero coins and sorting the coin
// set. Lastly a validation of the coin set is executed. If the check passes, ParseCoinsNormalized will return the
// sanitized coins.
// Otherwise it will return an error.
// If an empty string is provided to ParseCoinsNormalized, it returns nil Coins.
// ParseCoinsNormalized supports decimal coins as inputs, and truncate them to int after converted to smallest unit.
// Expected format: "{amount0}{denomination},...,{amountN}{denominationN}"
func ParseCoinsNormalized(coinStr string) (Coins, error) {
	coins, err := ParseDecCoins(coinStr)
	if err != nil {
		return Coins{}, err
	}
	return NormalizeCoins(coins), nil
}<|MERGE_RESOLUTION|>--- conflicted
+++ resolved
@@ -525,12 +525,6 @@
 	return coins.AmountOfNoDenomValidation(denom)
 }
 
-<<<<<<< HEAD
-	return coins.AmountOfNoDenomValidation(denom)
-}
-
-=======
->>>>>>> 8a73b266
 // AmountOfNoDenomValidation returns the amount of a denom from coins
 // without validating the denomination.
 func (coins Coins) AmountOfNoDenomValidation(denom string) Int {
