/*
Package module contains application module patterns and associated "manager" functionality.
The module pattern has been broken down by:
<<<<<<< HEAD
=======
  - independent module functionality (AppModuleBasic)
>>>>>>> 4f445ed9
  - inter-dependent module simulation functionality (AppModuleSimulation)
  - inter-dependent module full functionality (AppModule)

inter-dependent module functionality is module functionality which somehow
depends on other modules, typically through the module keeper.  Many of the
module keepers are dependent on each other, thus in order to access the full
set of module functionality we need to define all the keepers/params-store/keys
etc. This full set of advanced functionality is defined by the AppModule interface.

Independent module functions of modules can be accessed through a non instantiated AppModule.

Lastly the interface for genesis functionality (HasGenesis & HasABCIGenesis) has been
separated out from full module functionality (AppModule) so that modules which
are only used for genesis can take advantage of the Module patterns without
needlessly defining many placeholder functions
*/
package module

import (
	"context"
	"encoding/json"
	"errors"
	"fmt"
	"maps"
	"slices"
	"sort"

<<<<<<< HEAD
	abci "github.com/cometbft/cometbft/api/cometbft/abci/v1"
	"github.com/grpc-ecosystem/grpc-gateway/runtime"
	"github.com/spf13/cobra"
	"google.golang.org/grpc"

	"cosmossdk.io/core/appmodule"
	appmodulev2 "cosmossdk.io/core/appmodule/v2"
	"cosmossdk.io/core/genesis"
	"cosmossdk.io/core/registry"
=======
	abci "github.com/cometbft/cometbft/abci/types"
	"github.com/grpc-ecosystem/grpc-gateway/runtime"
	"github.com/spf13/cobra"

	"cosmossdk.io/core/appmodule"
	"cosmossdk.io/core/genesis"
>>>>>>> 4f445ed9
	errorsmod "cosmossdk.io/errors"
	storetypes "cosmossdk.io/store/types"

	"github.com/cosmos/cosmos-sdk/client"
	"github.com/cosmos/cosmos-sdk/codec"
	cdctypes "github.com/cosmos/cosmos-sdk/codec/types"
	sdk "github.com/cosmos/cosmos-sdk/types"
	sdkerrors "github.com/cosmos/cosmos-sdk/types/errors"
)

// Deprecated: use the embed extension interfaces instead, when needed.
type AppModuleBasic interface {
<<<<<<< HEAD
	HasGRPCGateway
	HasAminoCodec
=======
	HasName
	RegisterLegacyAminoCodec(*codec.LegacyAmino)
	RegisterInterfaces(types.InterfaceRegistry)
	RegisterGRPCGatewayRoutes(client.Context, *runtime.ServeMux)
>>>>>>> 4f445ed9
}

// AppModule is the form for an application module.
// Most of its functionality has been moved to extension interfaces.
// Deprecated: use appmodule.AppModule with a combination of extension interfaces instead.
type AppModule interface {
	Name() string

	appmodulev2.AppModule
}

<<<<<<< HEAD
// HasGenesisBasics is the legacy interface for stateless genesis methods.
type HasGenesisBasics = appmodule.HasGenesisBasics

// HasAminoCodec is the interface for modules that have amino codec registration.
// Deprecated: modules should not need to register their own amino codecs.
type HasAminoCodec interface {
	RegisterLegacyAminoCodec(registry.AminoRegistrar)
}

// HasGRPCGateway is the interface for modules to register their gRPC gateway routes.
type HasGRPCGateway interface {
	RegisterGRPCGatewayRoutes(client.Context, *runtime.ServeMux)
}

// HasGenesis is the extension interface for stateful genesis methods.
// Prefer directly importing appmodulev2 or appmodule instead of using this alias.
type HasGenesis = appmodulev2.HasGenesis

// HasABCIGenesis is the extension interface for stateful genesis methods which returns validator updates.
type HasABCIGenesis = appmodulev2.HasABCIGenesis

// HasInvariants is the interface for registering invariants.
// Deprecated: invariants are no longer used from modules.
=======
// NewBasicManagerFromManager creates a new BasicManager from a Manager
// The BasicManager will contain all AppModuleBasic from the AppModule Manager
// Module's AppModuleBasic can be overridden by passing a custom AppModuleBasic map
func NewBasicManagerFromManager(manager *Manager, customModuleBasics map[string]AppModuleBasic) BasicManager {
	moduleMap := make(map[string]AppModuleBasic)
	for name, module := range manager.Modules {
		if customBasicMod, ok := customModuleBasics[name]; ok {
			moduleMap[name] = customBasicMod
			continue
		}

		if appModule, ok := module.(appmodule.AppModule); ok {
			moduleMap[name] = CoreAppModuleBasicAdaptor(name, appModule)
			continue
		}

		if basicMod, ok := module.(AppModuleBasic); ok {
			moduleMap[name] = basicMod
		}
	}

	return moduleMap
}

// RegisterLegacyAminoCodec registers all module codecs
func (bm BasicManager) RegisterLegacyAminoCodec(cdc *codec.LegacyAmino) {
	for _, b := range bm {
		b.RegisterLegacyAminoCodec(cdc)
	}
}

// RegisterInterfaces registers all module interface types
func (bm BasicManager) RegisterInterfaces(registry types.InterfaceRegistry) {
	for _, m := range bm {
		m.RegisterInterfaces(registry)
	}
}

// DefaultGenesis provides default genesis information for all modules
func (bm BasicManager) DefaultGenesis(cdc codec.JSONCodec) map[string]json.RawMessage {
	genesisData := make(map[string]json.RawMessage)
	for _, b := range bm {
		if mod, ok := b.(HasGenesisBasics); ok {
			genesisData[b.Name()] = mod.DefaultGenesis(cdc)
		}
	}

	return genesisData
}

// ValidateGenesis performs genesis state validation for all modules
func (bm BasicManager) ValidateGenesis(cdc codec.JSONCodec, txEncCfg client.TxEncodingConfig, genesisData map[string]json.RawMessage) error {
	for _, b := range bm {
		// first check if the module is an adapted Core API Module
		if mod, ok := b.(HasGenesisBasics); ok {
			if err := mod.ValidateGenesis(cdc, txEncCfg, genesisData[b.Name()]); err != nil {
				return err
			}
		}
	}

	return nil
}

// RegisterGRPCGatewayRoutes registers all module rest routes
func (bm BasicManager) RegisterGRPCGatewayRoutes(clientCtx client.Context, rtr *runtime.ServeMux) {
	for _, b := range bm {
		b.RegisterGRPCGatewayRoutes(clientCtx, rtr)
	}
}

// AddTxCommands adds all tx commands to the rootTxCmd.
func (bm BasicManager) AddTxCommands(rootTxCmd *cobra.Command) {
	for _, b := range bm {
		if mod, ok := b.(interface {
			GetTxCmd() *cobra.Command
		}); ok {
			if cmd := mod.GetTxCmd(); cmd != nil {
				rootTxCmd.AddCommand(cmd)
			}
		}
	}
}

// AddQueryCommands adds all query commands to the rootQueryCmd.
func (bm BasicManager) AddQueryCommands(rootQueryCmd *cobra.Command) {
	for _, b := range bm {
		if mod, ok := b.(interface {
			GetQueryCmd() *cobra.Command
		}); ok {
			if cmd := mod.GetQueryCmd(); cmd != nil {
				rootQueryCmd.AddCommand(cmd)
			}
		}
	}
}

// HasGenesis is the extension interface for stateful genesis methods.
type HasGenesis interface {
	HasGenesisBasics
	InitGenesis(sdk.Context, codec.JSONCodec, json.RawMessage)
	ExportGenesis(sdk.Context, codec.JSONCodec) json.RawMessage
}

// HasABCIGenesis is the extension interface for stateful genesis methods which returns validator updates.
type HasABCIGenesis interface {
	HasGenesisBasics
	InitGenesis(sdk.Context, codec.JSONCodec, json.RawMessage) []abci.ValidatorUpdate
	ExportGenesis(sdk.Context, codec.JSONCodec) json.RawMessage
}

// AppModule is the form for an application module. Most of
// its functionality has been moved to extension interfaces.
// Deprecated: use appmodule.AppModule with a combination of extension interfaes interfaces instead.
type AppModule interface {
	appmodule.AppModule

	AppModuleBasic
}

// HasInvariants is the interface for registering invariants.
//
// Deprecated: this will be removed in the next Cosmos SDK release.
>>>>>>> 4f445ed9
type HasInvariants interface {
	// RegisterInvariants registers module invariants.
	RegisterInvariants(sdk.InvariantRegistry)
}

// HasServices is the interface for modules to register legacy services using the deprecated Configurator type.
// Deprecated: use HasRegisterServices and its interface in your modules instea.
type HasServices interface {
	// RegisterServices allows a module to register services.
	RegisterServices(Configurator)
}

<<<<<<< HEAD
// HasRegisterServices is the interface for registering service in baseapp Cosmos SDK.
// This API is part of core/appmodule but commented out for dependencies.
type HasRegisterServices interface {
	appmodulev2.AppModule
=======
// HasConsensusVersion is the interface for declaring a module consensus version.
type HasConsensusVersion interface {
	// ConsensusVersion is a sequence number for state-breaking change of the
	// module. It should be incremented on each consensus-breaking change
	// introduced by the module. To avoid wrong/empty versions, the initial version
	// should be set to 1.
	ConsensusVersion() uint64
}

// HasABCIEndblock is a released typo of HasABCIEndBlock.
// Deprecated: use HasABCIEndBlock instead.
type HasABCIEndblock HasABCIEndBlock

// HasABCIEndBlock is the interface for modules that need to run code at the end of the block.
type HasABCIEndBlock interface {
	AppModule
	EndBlock(context.Context) ([]abci.ValidatorUpdate, error)
}

var (
	_ appmodule.AppModule = (*GenesisOnlyAppModule)(nil)
	_ AppModuleBasic      = (*GenesisOnlyAppModule)(nil)
)

// AppModuleGenesis is the standard form for an application module genesis functions
type AppModuleGenesis interface {
	AppModuleBasic
	HasABCIGenesis
}

// GenesisOnlyAppModule is an AppModule that only has import/export functionality
type GenesisOnlyAppModule struct {
	AppModuleGenesis
}
>>>>>>> 4f445ed9

	RegisterServices(grpc.ServiceRegistrar) error
}

<<<<<<< HEAD
// MigrationHandler is the migration function that each module registers.
type MigrationHandler func(sdk.Context) error

// VersionMap is a map of moduleName -> version
type VersionMap appmodule.VersionMap

// ValidatorUpdate is the type for validator updates.
type ValidatorUpdate = appmodulev2.ValidatorUpdate

// HasABCIEndBlock is the interface for modules that need to run code at the end of the block.
type HasABCIEndBlock interface {
	AppModule
	EndBlock(context.Context) ([]ValidatorUpdate, error)
}

=======
// IsOnePerModuleType implements the depinject.OnePerModuleType interface.
func (GenesisOnlyAppModule) IsOnePerModuleType() {}

// IsAppModule implements the appmodule.AppModule interface.
func (GenesisOnlyAppModule) IsAppModule() {}

// RegisterInvariants is a placeholder function register no invariants
func (GenesisOnlyAppModule) RegisterInvariants(_ sdk.InvariantRegistry) {}

// ConsensusVersion implements AppModule/ConsensusVersion.
func (gam GenesisOnlyAppModule) ConsensusVersion() uint64 { return 1 }

>>>>>>> 4f445ed9
// Manager defines a module manager that provides the high level utility for managing and executing
// operations for a group of modules
type Manager struct {
	Modules                  map[string]appmodule.AppModule
	OrderInitGenesis         []string
	OrderExportGenesis       []string
	OrderPreBlockers         []string
	OrderBeginBlockers       []string
	OrderEndBlockers         []string
	OrderPrepareCheckStaters []string
	OrderPrecommiters        []string
	OrderMigrations          []string
}

// NewManager creates a new Manager object.
// Deprecated: Use NewManagerFromMap instead.
func NewManager(modules ...AppModule) *Manager {
	moduleMap := make(map[string]appmodule.AppModule)
	modulesStr := make([]string, 0, len(modules))
	preBlockModulesStr := make([]string, 0)
	for _, module := range modules {
		if _, ok := module.(appmodule.AppModule); !ok {
			panic(fmt.Sprintf("module %s does not implement appmodule.AppModule", module.Name()))
		}

		moduleMap[module.Name()] = module
		modulesStr = append(modulesStr, module.Name())
		if _, ok := module.(appmodule.HasPreBlocker); ok {
			preBlockModulesStr = append(preBlockModulesStr, module.Name())
		}
	}

	return &Manager{
		Modules:                  moduleMap,
		OrderInitGenesis:         modulesStr,
		OrderExportGenesis:       modulesStr,
		OrderPreBlockers:         preBlockModulesStr,
		OrderBeginBlockers:       modulesStr,
		OrderPrepareCheckStaters: modulesStr,
		OrderPrecommiters:        modulesStr,
		OrderEndBlockers:         modulesStr,
	}
}

// NewManagerFromMap creates a new Manager object from a map of module names to module implementations.
func NewManagerFromMap(moduleMap map[string]appmodule.AppModule) *Manager {
	simpleModuleMap := make(map[string]appmodule.AppModule)
	modulesStr := make([]string, 0, len(simpleModuleMap))
	preBlockModulesStr := make([]string, 0)
	for name, module := range moduleMap {
		simpleModuleMap[name] = module
		modulesStr = append(modulesStr, name)
		if _, ok := module.(appmodule.HasPreBlocker); ok {
			preBlockModulesStr = append(preBlockModulesStr, name)
		}
	}

	// Sort the modules by name. Given that we are using a map above we can't guarantee the order.
	sort.Strings(modulesStr)

	return &Manager{
		Modules:                  simpleModuleMap,
		OrderInitGenesis:         modulesStr,
		OrderExportGenesis:       modulesStr,
		OrderPreBlockers:         preBlockModulesStr,
		OrderBeginBlockers:       modulesStr,
		OrderEndBlockers:         modulesStr,
		OrderPrecommiters:        modulesStr,
		OrderPrepareCheckStaters: modulesStr,
	}
}

// SetOrderInitGenesis sets the order of init genesis calls
func (m *Manager) SetOrderInitGenesis(moduleNames ...string) {
	m.assertNoForgottenModules("SetOrderInitGenesis", moduleNames, func(moduleName string) bool {
		module := m.Modules[moduleName]
		if _, hasGenesis := module.(appmodule.HasGenesisAuto); hasGenesis {
			return !hasGenesis
		}

		if _, hasABCIGenesis := module.(HasABCIGenesis); hasABCIGenesis {
			return !hasABCIGenesis
		}

		_, hasGenesis := module.(HasGenesis)
		return !hasGenesis
	})
	m.OrderInitGenesis = moduleNames
}

// SetOrderExportGenesis sets the order of export genesis calls
func (m *Manager) SetOrderExportGenesis(moduleNames ...string) {
	m.assertNoForgottenModules("SetOrderExportGenesis", moduleNames, func(moduleName string) bool {
		module := m.Modules[moduleName]
		if _, hasGenesis := module.(appmodule.HasGenesisAuto); hasGenesis {
			return !hasGenesis
		}

		if _, hasABCIGenesis := module.(HasABCIGenesis); hasABCIGenesis {
			return !hasABCIGenesis
		}

		_, hasGenesis := module.(HasGenesis)
		return !hasGenesis
	})
	m.OrderExportGenesis = moduleNames
}

// SetOrderPreBlockers sets the order of set pre-blocker calls
func (m *Manager) SetOrderPreBlockers(moduleNames ...string) {
	m.assertNoForgottenModules("SetOrderPreBlockers", moduleNames,
		func(moduleName string) bool {
			module := m.Modules[moduleName]
			_, hasBlock := module.(appmodule.HasPreBlocker)
			return !hasBlock
		})
	m.OrderPreBlockers = moduleNames
}

// SetOrderBeginBlockers sets the order of set begin-blocker calls
func (m *Manager) SetOrderBeginBlockers(moduleNames ...string) {
	m.assertNoForgottenModules("SetOrderBeginBlockers", moduleNames,
		func(moduleName string) bool {
			module := m.Modules[moduleName]
			_, hasBeginBlock := module.(appmodule.HasBeginBlocker)
			return !hasBeginBlock
		})
	m.OrderBeginBlockers = moduleNames
}

// SetOrderEndBlockers sets the order of set end-blocker calls
func (m *Manager) SetOrderEndBlockers(moduleNames ...string) {
	m.assertNoForgottenModules("SetOrderEndBlockers", moduleNames,
		func(moduleName string) bool {
			module := m.Modules[moduleName]
			if _, hasEndBlock := module.(appmodule.HasEndBlocker); hasEndBlock {
				return !hasEndBlock
			}

			_, hasABCIEndBlock := module.(HasABCIEndBlock)
			return !hasABCIEndBlock
		})
	m.OrderEndBlockers = moduleNames
}

// SetOrderPrepareCheckStaters sets the order of set prepare-check-stater calls
func (m *Manager) SetOrderPrepareCheckStaters(moduleNames ...string) {
	m.assertNoForgottenModules("SetOrderPrepareCheckStaters", moduleNames,
		func(moduleName string) bool {
			module := m.Modules[moduleName]
			_, hasPrepareCheckState := module.(appmodule.HasPrepareCheckState)
			return !hasPrepareCheckState
		})
	m.OrderPrepareCheckStaters = moduleNames
}

// SetOrderPrecommiters sets the order of set precommiter calls
func (m *Manager) SetOrderPrecommiters(moduleNames ...string) {
	m.assertNoForgottenModules("SetOrderPrecommiters", moduleNames,
		func(moduleName string) bool {
			module := m.Modules[moduleName]
			_, hasPrecommit := module.(appmodule.HasPrecommit)
			return !hasPrecommit
		})
	m.OrderPrecommiters = moduleNames
}

// SetOrderMigrations sets the order of migrations to be run. If not set
// then migrations will be run with an order defined in `DefaultMigrationsOrder`.
func (m *Manager) SetOrderMigrations(moduleNames ...string) {
	m.assertNoForgottenModules("SetOrderMigrations", moduleNames, nil)
	m.OrderMigrations = moduleNames
}

// RegisterLegacyAminoCodec registers all module codecs
func (m *Manager) RegisterLegacyAminoCodec(registrar registry.AminoRegistrar) {
	for name, b := range m.Modules {
		if _, ok := b.(interface{ RegisterLegacyAminoCodec(*codec.LegacyAmino) }); ok {
			panic(fmt.Sprintf("%s uses a deprecated amino registration api, implement HasAminoCodec instead if necessary", name))
		}

		if mod, ok := b.(HasAminoCodec); ok {
			mod.RegisterLegacyAminoCodec(registrar)
		}
	}
}

// RegisterInterfaces registers all module interface types
func (m *Manager) RegisterInterfaces(registrar registry.InterfaceRegistrar) {
	for name, b := range m.Modules {
		if _, ok := b.(interface {
			RegisterInterfaces(cdctypes.InterfaceRegistry)
		}); ok {
			panic(fmt.Sprintf("%s uses a deprecated interface registration api, implement appmodule.HasRegisterInterfaces instead", name))
		}

		if mod, ok := b.(appmodule.HasRegisterInterfaces); ok {
			mod.RegisterInterfaces(registrar)
		}
	}
}

// DefaultGenesis provides default genesis information for all modules
func (m *Manager) DefaultGenesis() map[string]json.RawMessage {
	genesisData := make(map[string]json.RawMessage)
	for name, b := range m.Modules {
		if mod, ok := b.(HasGenesisBasics); ok {
			genesisData[name] = mod.DefaultGenesis()
		} else if mod, ok := b.(appmodule.HasGenesis); ok {
			genesisData[name] = mod.DefaultGenesis()
		} else {
			genesisData[name] = []byte("{}")
		}
	}

	return genesisData
}

// ValidateGenesis performs genesis state validation for all modules
func (m *Manager) ValidateGenesis(genesisData map[string]json.RawMessage) error {
	for name, b := range m.Modules {
		if mod, ok := b.(HasGenesisBasics); ok {
			if err := mod.ValidateGenesis(genesisData[name]); err != nil {
				return err
			}
		} else if mod, ok := b.(appmodule.HasGenesis); ok {
			if err := mod.ValidateGenesis(genesisData[name]); err != nil {
				return err
			}
		}
	}

	return nil
}

// RegisterGRPCGatewayRoutes registers all module rest routes
func (m *Manager) RegisterGRPCGatewayRoutes(clientCtx client.Context, rtr *runtime.ServeMux) {
	for _, b := range m.Modules {
		if mod, ok := b.(HasGRPCGateway); ok {
			mod.RegisterGRPCGatewayRoutes(clientCtx, rtr)
		}
	}
}

// AddTxCommands adds all tx commands to the rootTxCmd.
func (m *Manager) AddTxCommands(rootTxCmd *cobra.Command) {
	for _, b := range m.Modules {
		if mod, ok := b.(interface {
			GetTxCmd() *cobra.Command
		}); ok {
			if cmd := mod.GetTxCmd(); cmd != nil {
				rootTxCmd.AddCommand(cmd)
			}
		}
	}
}

// AddQueryCommands adds all query commands to the rootQueryCmd.
func (m *Manager) AddQueryCommands(rootQueryCmd *cobra.Command) {
	for _, b := range m.Modules {
		if mod, ok := b.(interface {
			GetQueryCmd() *cobra.Command
		}); ok {
			if cmd := mod.GetQueryCmd(); cmd != nil {
				rootQueryCmd.AddCommand(cmd)
			}
		}
	}
}

// RegisterInvariants registers all module invariants
<<<<<<< HEAD
// Deprecated: this function is no longer to be used as invariants are deprecated.
func (m *Manager) RegisterInvariants(ir sdk.InvariantRegistry) {
	for _, module := range m.Modules {
		if module, ok := module.(HasInvariants); ok {
			module.RegisterInvariants(ir)
		}
	}
}
=======
//
// Deprecated: this function is a no-op and will be removed in the next release of the Cosmos SDK.
func (m *Manager) RegisterInvariants(_ sdk.InvariantRegistry) {}
>>>>>>> 4f445ed9

// RegisterServices registers all module services
func (m *Manager) RegisterServices(cfg Configurator) error {
	for _, module := range m.Modules {
		if module, ok := module.(HasServices); ok {
			module.RegisterServices(cfg)
		}

		if module, ok := module.(HasRegisterServices); ok {
			err := module.RegisterServices(cfg)
			if err != nil {
				return err
			}
		}

		if module, ok := module.(appmodule.HasMigrations); ok {
			err := module.RegisterMigrations(cfg)
			if err != nil {
				return err
			}
		}

		if cfg.Error() != nil {
			return cfg.Error()
		}
	}

	return nil
}

// InitGenesis performs init genesis functionality for modules. Exactly one
// module must return a non-empty validator set update to correctly initialize
// the chain.
func (m *Manager) InitGenesis(ctx sdk.Context, genesisData map[string]json.RawMessage) (*abci.InitChainResponse, error) {
	var validatorUpdates []ValidatorUpdate
	ctx.Logger().Info("initializing blockchain state from genesis.json")
	for _, moduleName := range m.OrderInitGenesis {
		if genesisData[moduleName] == nil {
			continue
		}

		mod := m.Modules[moduleName]
		// we might get an adapted module, a native core API module or a legacy module
		if module, ok := mod.(appmodule.HasGenesisAuto); ok {
			ctx.Logger().Debug("running initialization for module", "module", moduleName)
			// core API genesis
			source, err := genesis.SourceFromRawJSON(genesisData[moduleName])
			if err != nil {
				return &abci.InitChainResponse{}, err
			}

			err = module.InitGenesis(ctx, source)
			if err != nil {
				return &abci.InitChainResponse{}, err
			}
		} else if module, ok := mod.(HasGenesis); ok {
			ctx.Logger().Debug("running initialization for module", "module", moduleName)
<<<<<<< HEAD
			if err := module.InitGenesis(ctx, genesisData[moduleName]); err != nil {
				return &abci.InitChainResponse{}, err
			}
		} else if module, ok := mod.(HasABCIGenesis); ok {
			ctx.Logger().Debug("running initialization for module", "module", moduleName)
			moduleValUpdates, err := module.InitGenesis(ctx, genesisData[moduleName])
			if err != nil {
				return &abci.InitChainResponse{}, err
			}
=======
			module.InitGenesis(ctx, cdc, genesisData[moduleName])
		} else if module, ok := mod.(HasABCIGenesis); ok {
			ctx.Logger().Debug("running initialization for module", "module", moduleName)
			moduleValUpdates := module.InitGenesis(ctx, cdc, genesisData[moduleName])
>>>>>>> 4f445ed9

			// use these validator updates if provided, the module manager assumes
			// only one module will update the validator set
			if len(moduleValUpdates) > 0 {
				if len(validatorUpdates) > 0 {
					return &abci.InitChainResponse{}, errors.New("validator InitGenesis updates already set by a previous module")
				}
				validatorUpdates = moduleValUpdates
			}
		}
	}

	// a chain must initialize with a non-empty validator set
	if len(validatorUpdates) == 0 {
		return &abci.InitChainResponse{}, fmt.Errorf("validator set is empty after InitGenesis, please ensure at least one validator is initialized with a delegation greater than or equal to the DefaultPowerReduction (%d)", sdk.DefaultPowerReduction)
	}

	cometValidatorUpdates := make([]abci.ValidatorUpdate, len(validatorUpdates))
	for i, v := range validatorUpdates {
		cometValidatorUpdates[i] = abci.ValidatorUpdate{
			PubKeyBytes: v.PubKey,
			Power:       v.Power,
			PubKeyType:  v.PubKeyType,
		}
	}

	return &abci.InitChainResponse{
		Validators: cometValidatorUpdates,
	}, nil
}

// ExportGenesis performs export genesis functionality for modules
func (m *Manager) ExportGenesis(ctx sdk.Context) (map[string]json.RawMessage, error) {
	return m.ExportGenesisForModules(ctx, []string{})
}

// ExportGenesisForModules performs export genesis functionality for modules
func (m *Manager) ExportGenesisForModules(ctx sdk.Context, modulesToExport []string) (map[string]json.RawMessage, error) {
	if len(modulesToExport) == 0 {
		modulesToExport = m.OrderExportGenesis
	}
	// verify modules exists in app, so that we don't panic in the middle of an export
	if err := m.checkModulesExists(modulesToExport); err != nil {
		return nil, err
	}

	type genesisResult struct {
		bz  json.RawMessage
		err error
	}

	channels := make(map[string]chan genesisResult)
	for _, moduleName := range modulesToExport {
		mod := m.Modules[moduleName]
		if module, ok := mod.(appmodule.HasGenesisAuto); ok {
			// core API genesis
			channels[moduleName] = make(chan genesisResult)
			go func(module appmodule.HasGenesisAuto, ch chan genesisResult) {
				ctx := ctx.WithGasMeter(storetypes.NewInfiniteGasMeter()) // avoid race conditions
				target := genesis.RawJSONTarget{}
				err := module.ExportGenesis(ctx, target.Target())
				if err != nil {
					ch <- genesisResult{nil, err}
					return
				}

				rawJSON, err := target.JSON()
				if err != nil {
					ch <- genesisResult{nil, err}
					return
				}

				ch <- genesisResult{rawJSON, nil}
			}(module, channels[moduleName])
		} else if module, ok := mod.(HasGenesis); ok {
			channels[moduleName] = make(chan genesisResult)
			go func(module HasGenesis, ch chan genesisResult) {
				ctx := ctx.WithGasMeter(storetypes.NewInfiniteGasMeter()) // avoid race conditions
				jm, err := module.ExportGenesis(ctx)
				if err != nil {
					ch <- genesisResult{nil, err}
					return
				}
				ch <- genesisResult{jm, nil}
			}(module, channels[moduleName])
		} else if module, ok := mod.(HasABCIGenesis); ok {
			channels[moduleName] = make(chan genesisResult)
			go func(module HasABCIGenesis, ch chan genesisResult) {
				ctx := ctx.WithGasMeter(storetypes.NewInfiniteGasMeter()) // avoid race conditions
				jm, err := module.ExportGenesis(ctx)
				if err != nil {
					ch <- genesisResult{nil, err}
				}
				ch <- genesisResult{jm, nil}
			}(module, channels[moduleName])
		} else if module, ok := mod.(HasABCIGenesis); ok {
			channels[moduleName] = make(chan genesisResult)
			go func(module HasABCIGenesis, ch chan genesisResult) {
				ctx := ctx.WithGasMeter(storetypes.NewInfiniteGasMeter()) // avoid race conditions
				ch <- genesisResult{module.ExportGenesis(ctx, cdc), nil}
			}(module, channels[moduleName])
		}
	}

	genesisData := make(map[string]json.RawMessage)
	for moduleName := range channels {
		res := <-channels[moduleName]
		if res.err != nil {
			return nil, fmt.Errorf("genesis export error in %s: %w", moduleName, res.err)
		}

		genesisData[moduleName] = res.bz
	}

	return genesisData, nil
}

// checkModulesExists verifies that all modules in the list exist in the app
func (m *Manager) checkModulesExists(moduleName []string) error {
	for _, name := range moduleName {
		if _, ok := m.Modules[name]; !ok {
			return fmt.Errorf("module %s does not exist", name)
		}
	}

	return nil
}

// assertNoForgottenModules checks that we didn't forget any modules in the SetOrder* functions.
// `pass` is a closure which allows one to omit modules from `moduleNames`.
// If you provide non-nil `pass` and it returns true, the module would not be subject of the assertion.
func (m *Manager) assertNoForgottenModules(setOrderFnName string, moduleNames []string, pass func(moduleName string) bool) {
	ms := make(map[string]bool)
	for _, m := range moduleNames {
		ms[m] = true
	}
	var missing []string
	for m := range m.Modules {
		if pass != nil && pass(m) {
			continue
		}

		if !ms[m] {
			missing = append(missing, m)
		}
	}
	if len(missing) != 0 {
		sort.Strings(missing)
		panic(fmt.Sprintf(
			"all modules must be defined when setting %s, missing: %v", setOrderFnName, missing))
	}
}

// RunMigrations performs in-place store migrations for all modules. This
// function MUST be called inside an x/upgrade UpgradeHandler.
//
// Recall that in an upgrade handler, the `fromVM` VersionMap is retrieved from
// x/upgrade's store, and the function needs to return the target VersionMap
// that will in turn be persisted to the x/upgrade's store. In general,
// returning RunMigrations should be enough:
//
// Example:
//
//	cfg := module.NewConfigurator(...)
//	app.UpgradeKeeper.SetUpgradeHandler("my-plan", func(ctx context.Context, plan upgradetypes.Plan, fromVM module.VersionMap) (module.VersionMap, error) {
//	    return app.mm.RunMigrations(ctx, cfg, fromVM)
//	})
//
// Internally, RunMigrations will perform the following steps:
// - create an `updatedVM` VersionMap of module with their latest ConsensusVersion
// - make a diff of `fromVM` and `updatedVM`, and for each module:
//   - if the module's `fromVM` version is less than its `updatedVM` version,
//     then run in-place store migrations for that module between those versions.
//   - if the module does not exist in the `fromVM` (which means that it's a new module,
//     because it was not in the previous x/upgrade's store), then run
//     `InitGenesis` on that module.
//
// - return the `updatedVM` to be persisted in the x/upgrade's store.
//
// Migrations are run in an order defined by `Manager.OrderMigrations` or (if not set) defined by
// `DefaultMigrationsOrder` function.
//
// As an app developer, if you wish to skip running InitGenesis for your new
// module "foo", you need to manually pass a `fromVM` argument to this function
// foo's module version set to its latest ConsensusVersion. That way, the diff
// between the function's `fromVM` and `updatedVM` will be empty, hence not
// running anything for foo.
//
// Example:
//
//	cfg := module.NewConfigurator(...)
//	app.UpgradeKeeper.SetUpgradeHandler("my-plan", func(ctx context.Context, plan upgradetypes.Plan, fromVM module.VersionMap) (module.VersionMap, error) {
//	    // Assume "foo" is a new module.
//	    // `fromVM` is fetched from existing x/upgrade store. Since foo didn't exist
//	    // before this upgrade, `v, exists := fromVM["foo"]; exists == false`, and RunMigration will by default
//	    // run InitGenesis on foo.
//	    // To skip running foo's InitGenesis, you need set `fromVM`'s foo to its latest
//	    // consensus version:
//	    fromVM["foo"] = foo.AppModule{}.ConsensusVersion()
//
//	    return app.mm.RunMigrations(ctx, cfg, fromVM)
//	})
//
// Please also refer to https://docs.cosmos.network/main/core/upgrade for more information.
func (m Manager) RunMigrations(ctx context.Context, cfg Configurator, fromVM appmodule.VersionMap) (appmodule.VersionMap, error) {
	c, ok := cfg.(*configurator)
	if !ok {
		return nil, errorsmod.Wrapf(sdkerrors.ErrInvalidType, "expected %T, got %T", &configurator{}, cfg)
	}
	modules := m.OrderMigrations
	if modules == nil {
		modules = DefaultMigrationsOrder(m.ModuleNames())
	}

	sdkCtx := sdk.UnwrapSDKContext(ctx)
	updatedVM := appmodule.VersionMap{}
	for _, moduleName := range modules {
		module := m.Modules[moduleName]
		fromVersion, exists := fromVM[moduleName]
		toVersion := uint64(0)
		if module, ok := module.(appmodule.HasConsensusVersion); ok {
			toVersion = module.ConsensusVersion()
		}

		// We run migration if the module is specified in `fromVM`.
		// Otherwise we run InitGenesis.
		//
		// The module won't exist in the fromVM in two cases:
		// 1. A new module is added. In this case we run InitGenesis with an
		// empty genesis state.
		// 2. An existing chain is upgrading from version < 0.43 to v0.43+ for the first time.
		// In this case, all modules have yet to be added to x/upgrade's VersionMap store.
		if exists {
			err := c.runModuleMigrations(sdkCtx, moduleName, fromVersion, toVersion)
			if err != nil {
				return nil, err
			}
		} else {
			sdkCtx.Logger().Info(fmt.Sprintf("adding a new module: %s", moduleName))
			if module, ok := m.Modules[moduleName].(HasGenesis); ok {
<<<<<<< HEAD
				if err := module.InitGenesis(sdkCtx, module.DefaultGenesis()); err != nil {
					return nil, err
				}
			}
			if module, ok := m.Modules[moduleName].(HasABCIGenesis); ok {
				moduleValUpdates, err := module.InitGenesis(sdkCtx, module.DefaultGenesis())
				if err != nil {
					return nil, err
				}

=======
				module.InitGenesis(sdkCtx, c.cdc, module.DefaultGenesis(c.cdc))
			}
			if module, ok := m.Modules[moduleName].(HasABCIGenesis); ok {
				moduleValUpdates := module.InitGenesis(sdkCtx, c.cdc, module.DefaultGenesis(c.cdc))
>>>>>>> 4f445ed9
				// The module manager assumes only one module will update the
				// validator set, and it can't be a new module.
				if len(moduleValUpdates) > 0 {
					return nil, errorsmod.Wrapf(sdkerrors.ErrLogic, "validator InitGenesis update is already set by another module")
				}
			}
		}

		updatedVM[moduleName] = toVersion
	}

	return updatedVM, nil
}

// PreBlock performs begin block functionality for upgrade module.
// It takes the current context as a parameter and returns a boolean value
// indicating whether the migration was successfully executed or not.
<<<<<<< HEAD
func (m *Manager) PreBlock(ctx sdk.Context) error {
	for _, moduleName := range m.OrderPreBlockers {
		if module, ok := m.Modules[moduleName].(appmodule.HasPreBlocker); ok {
			if err := module.PreBlock(ctx); err != nil {
				return err
			}
		}
	}
	return nil
=======
func (m *Manager) PreBlock(ctx sdk.Context) (*sdk.ResponsePreBlock, error) {
	paramsChanged := false
	for _, moduleName := range m.OrderPreBlockers {
		if module, ok := m.Modules[moduleName].(appmodule.HasPreBlocker); ok {
			rsp, err := module.PreBlock(ctx)
			if err != nil {
				return nil, err
			}
			if rsp.IsConsensusParamsChanged() {
				paramsChanged = true
			}
		}
	}
	return &sdk.ResponsePreBlock{
		ConsensusParamsChanged: paramsChanged,
	}, nil
>>>>>>> 4f445ed9
}

// BeginBlock performs begin block functionality for all modules. It creates a
// child context with an event manager to aggregate events emitted from all
// modules.
func (m *Manager) BeginBlock(ctx sdk.Context) (sdk.BeginBlock, error) {
	ctx = ctx.WithEventManager(sdk.NewEventManager())
	for _, moduleName := range m.OrderBeginBlockers {
		if module, ok := m.Modules[moduleName].(appmodule.HasBeginBlocker); ok {
			if err := module.BeginBlock(ctx); err != nil {
				return sdk.BeginBlock{}, err
			}
		}
	}

	return sdk.BeginBlock{
		Events: ctx.EventManager().ABCIEvents(),
	}, nil
}

// EndBlock performs end block functionality for all modules. It creates a
// child context with an event manager to aggregate events emitted from all
// modules.
func (m *Manager) EndBlock(ctx sdk.Context) (sdk.EndBlock, error) {
	ctx = ctx.WithEventManager(sdk.NewEventManager())
	validatorUpdates := []ValidatorUpdate{}

	for _, moduleName := range m.OrderEndBlockers {
		if module, ok := m.Modules[moduleName].(appmodule.HasEndBlocker); ok {
			err := module.EndBlock(ctx)
			if err != nil {
				return sdk.EndBlock{}, err
			}
		} else if module, ok := m.Modules[moduleName].(HasABCIEndBlock); ok {
			moduleValUpdates, err := module.EndBlock(ctx)
			if err != nil {
				return sdk.EndBlock{}, err
			}
			// use these validator updates if provided, the module manager assumes
			// only one module will update the validator set
			if len(moduleValUpdates) > 0 {
				if len(validatorUpdates) > 0 {
					return sdk.EndBlock{}, errors.New("validator EndBlock updates already set by a previous module")
				}

				validatorUpdates = append(validatorUpdates, moduleValUpdates...)
			}
		}
	}

	cometValidatorUpdates := make([]abci.ValidatorUpdate, len(validatorUpdates))
	for i, v := range validatorUpdates {
		cometValidatorUpdates[i] = abci.ValidatorUpdate{
			PubKeyBytes: v.PubKey,
			PubKeyType:  v.PubKeyType,
			Power:       v.Power,
		}
	}

	return sdk.EndBlock{
		ValidatorUpdates: cometValidatorUpdates,
		Events:           ctx.EventManager().ABCIEvents(),
	}, nil
}

// Precommit performs precommit functionality for all modules.
func (m *Manager) Precommit(ctx sdk.Context) error {
	for _, moduleName := range m.OrderPrecommiters {
		module, ok := m.Modules[moduleName].(appmodule.HasPrecommit)
		if !ok {
			continue
		}
		if err := module.Precommit(ctx); err != nil {
			return err
		}
	}
	return nil
}

// PrepareCheckState performs functionality for preparing the check state for all modules.
func (m *Manager) PrepareCheckState(ctx sdk.Context) error {
	for _, moduleName := range m.OrderPrepareCheckStaters {
		module, ok := m.Modules[moduleName].(appmodule.HasPrepareCheckState)
		if !ok {
			continue
		}
		if err := module.PrepareCheckState(ctx); err != nil {
			return err
		}
	}
	return nil
}

// GetVersionMap gets consensus version from all modules
func (m *Manager) GetVersionMap() appmodule.VersionMap {
	vermap := make(appmodule.VersionMap)
	for name, v := range m.Modules {
		version := uint64(0)
		if v, ok := v.(appmodule.HasConsensusVersion); ok {
			version = v.ConsensusVersion()
		}
		vermap[name] = version
	}

	return vermap
}

// ModuleNames returns list of all module names, without any particular order.
func (m *Manager) ModuleNames() []string {
	return slices.Collect(maps.Keys(m.Modules))
}

// DefaultMigrationsOrder returns a default migrations order: ascending alphabetical by module name,
// except x/auth which will run last, see:
// https://github.com/cosmos/cosmos-sdk/issues/10591
func DefaultMigrationsOrder(modules []string) []string {
	const authName = "auth"
	out := make([]string, 0, len(modules))
	hasAuth := false
	for _, m := range modules {
		if m == authName {
			hasAuth = true
		} else {
			out = append(out, m)
		}
	}
	sort.Strings(out)
	if hasAuth {
		out = append(out, authName)
	}
	return out
}<|MERGE_RESOLUTION|>--- conflicted
+++ resolved
@@ -1,10 +1,7 @@
 /*
 Package module contains application module patterns and associated "manager" functionality.
 The module pattern has been broken down by:
-<<<<<<< HEAD
-=======
   - independent module functionality (AppModuleBasic)
->>>>>>> 4f445ed9
   - inter-dependent module simulation functionality (AppModuleSimulation)
   - inter-dependent module full functionality (AppModule)
 
@@ -14,7 +11,14 @@
 set of module functionality we need to define all the keepers/params-store/keys
 etc. This full set of advanced functionality is defined by the AppModule interface.
 
-Independent module functions of modules can be accessed through a non instantiated AppModule.
+Independent module functions are separated to allow for the construction of the
+basic application structures required early on in the application definition
+and used to enable the definition of full module functionality later in the
+process. This separation is necessary, however we still want to allow for a
+high level pattern for modules to follow - for instance, such that we don't
+have to manually register all of the codecs for all the modules. This basic
+procedure as well as other basic patterns are handled through the use of
+BasicManager.
 
 Lastly the interface for genesis functionality (HasGenesis & HasABCIGenesis) has been
 separated out from full module functionality (AppModule) so that modules which
@@ -32,81 +36,55 @@
 	"slices"
 	"sort"
 
-<<<<<<< HEAD
-	abci "github.com/cometbft/cometbft/api/cometbft/abci/v1"
-	"github.com/grpc-ecosystem/grpc-gateway/runtime"
-	"github.com/spf13/cobra"
-	"google.golang.org/grpc"
-
-	"cosmossdk.io/core/appmodule"
-	appmodulev2 "cosmossdk.io/core/appmodule/v2"
-	"cosmossdk.io/core/genesis"
-	"cosmossdk.io/core/registry"
-=======
 	abci "github.com/cometbft/cometbft/abci/types"
 	"github.com/grpc-ecosystem/grpc-gateway/runtime"
 	"github.com/spf13/cobra"
 
 	"cosmossdk.io/core/appmodule"
 	"cosmossdk.io/core/genesis"
->>>>>>> 4f445ed9
 	errorsmod "cosmossdk.io/errors"
 	storetypes "cosmossdk.io/store/types"
 
 	"github.com/cosmos/cosmos-sdk/client"
 	"github.com/cosmos/cosmos-sdk/codec"
-	cdctypes "github.com/cosmos/cosmos-sdk/codec/types"
+	"github.com/cosmos/cosmos-sdk/codec/types"
 	sdk "github.com/cosmos/cosmos-sdk/types"
 	sdkerrors "github.com/cosmos/cosmos-sdk/types/errors"
 )
 
-// Deprecated: use the embed extension interfaces instead, when needed.
+// AppModuleBasic is the standard form for basic non-dependant elements of an application module.
 type AppModuleBasic interface {
-<<<<<<< HEAD
-	HasGRPCGateway
-	HasAminoCodec
-=======
 	HasName
 	RegisterLegacyAminoCodec(*codec.LegacyAmino)
 	RegisterInterfaces(types.InterfaceRegistry)
 	RegisterGRPCGatewayRoutes(client.Context, *runtime.ServeMux)
->>>>>>> 4f445ed9
-}
-
-// AppModule is the form for an application module.
-// Most of its functionality has been moved to extension interfaces.
-// Deprecated: use appmodule.AppModule with a combination of extension interfaces instead.
-type AppModule interface {
+}
+
+// HasName allows the module to provide its own name for legacy purposes.
+// Newer apps should specify the name for their modules using a map
+// using NewManagerFromMap.
+type HasName interface {
 	Name() string
-
-	appmodulev2.AppModule
-}
-
-<<<<<<< HEAD
+}
+
 // HasGenesisBasics is the legacy interface for stateless genesis methods.
-type HasGenesisBasics = appmodule.HasGenesisBasics
-
-// HasAminoCodec is the interface for modules that have amino codec registration.
-// Deprecated: modules should not need to register their own amino codecs.
-type HasAminoCodec interface {
-	RegisterLegacyAminoCodec(registry.AminoRegistrar)
-}
-
-// HasGRPCGateway is the interface for modules to register their gRPC gateway routes.
-type HasGRPCGateway interface {
-	RegisterGRPCGatewayRoutes(client.Context, *runtime.ServeMux)
-}
-
-// HasGenesis is the extension interface for stateful genesis methods.
-// Prefer directly importing appmodulev2 or appmodule instead of using this alias.
-type HasGenesis = appmodulev2.HasGenesis
-
-// HasABCIGenesis is the extension interface for stateful genesis methods which returns validator updates.
-type HasABCIGenesis = appmodulev2.HasABCIGenesis
-
-// HasInvariants is the interface for registering invariants.
-// Deprecated: invariants are no longer used from modules.
-=======
+type HasGenesisBasics interface {
+	DefaultGenesis(codec.JSONCodec) json.RawMessage
+	ValidateGenesis(codec.JSONCodec, client.TxEncodingConfig, json.RawMessage) error
+}
+
+// BasicManager is a collection of AppModuleBasic
+type BasicManager map[string]AppModuleBasic
+
+// NewBasicManager creates a new BasicManager object
+func NewBasicManager(modules ...AppModuleBasic) BasicManager {
+	moduleMap := make(map[string]AppModuleBasic)
+	for _, module := range modules {
+		moduleMap[module.Name()] = module
+	}
+	return moduleMap
+}
+
 // NewBasicManagerFromManager creates a new BasicManager from a Manager
 // The BasicManager will contain all AppModuleBasic from the AppModule Manager
 // Module's AppModuleBasic can be overridden by passing a custom AppModuleBasic map
@@ -230,25 +208,17 @@
 // HasInvariants is the interface for registering invariants.
 //
 // Deprecated: this will be removed in the next Cosmos SDK release.
->>>>>>> 4f445ed9
 type HasInvariants interface {
 	// RegisterInvariants registers module invariants.
 	RegisterInvariants(sdk.InvariantRegistry)
 }
 
-// HasServices is the interface for modules to register legacy services using the deprecated Configurator type.
-// Deprecated: use HasRegisterServices and its interface in your modules instea.
+// HasServices is the interface for modules to register services.
 type HasServices interface {
 	// RegisterServices allows a module to register services.
 	RegisterServices(Configurator)
 }
 
-<<<<<<< HEAD
-// HasRegisterServices is the interface for registering service in baseapp Cosmos SDK.
-// This API is part of core/appmodule but commented out for dependencies.
-type HasRegisterServices interface {
-	appmodulev2.AppModule
-=======
 // HasConsensusVersion is the interface for declaring a module consensus version.
 type HasConsensusVersion interface {
 	// ConsensusVersion is a sequence number for state-breaking change of the
@@ -283,28 +253,14 @@
 type GenesisOnlyAppModule struct {
 	AppModuleGenesis
 }
->>>>>>> 4f445ed9
-
-	RegisterServices(grpc.ServiceRegistrar) error
-}
-
-<<<<<<< HEAD
-// MigrationHandler is the migration function that each module registers.
-type MigrationHandler func(sdk.Context) error
-
-// VersionMap is a map of moduleName -> version
-type VersionMap appmodule.VersionMap
-
-// ValidatorUpdate is the type for validator updates.
-type ValidatorUpdate = appmodulev2.ValidatorUpdate
-
-// HasABCIEndBlock is the interface for modules that need to run code at the end of the block.
-type HasABCIEndBlock interface {
-	AppModule
-	EndBlock(context.Context) ([]ValidatorUpdate, error)
-}
-
-=======
+
+// NewGenesisOnlyAppModule creates a new GenesisOnlyAppModule object
+func NewGenesisOnlyAppModule(amg AppModuleGenesis) GenesisOnlyAppModule {
+	return GenesisOnlyAppModule{
+		AppModuleGenesis: amg,
+	}
+}
+
 // IsOnePerModuleType implements the depinject.OnePerModuleType interface.
 func (GenesisOnlyAppModule) IsOnePerModuleType() {}
 
@@ -317,11 +273,10 @@
 // ConsensusVersion implements AppModule/ConsensusVersion.
 func (gam GenesisOnlyAppModule) ConsensusVersion() uint64 { return 1 }
 
->>>>>>> 4f445ed9
 // Manager defines a module manager that provides the high level utility for managing and executing
 // operations for a group of modules
 type Manager struct {
-	Modules                  map[string]appmodule.AppModule
+	Modules                  map[string]interface{} // interface{} is used now to support the legacy AppModule as well as new core appmodule.AppModule.
 	OrderInitGenesis         []string
 	OrderExportGenesis       []string
 	OrderPreBlockers         []string
@@ -333,9 +288,8 @@
 }
 
 // NewManager creates a new Manager object.
-// Deprecated: Use NewManagerFromMap instead.
 func NewManager(modules ...AppModule) *Manager {
-	moduleMap := make(map[string]appmodule.AppModule)
+	moduleMap := make(map[string]interface{})
 	modulesStr := make([]string, 0, len(modules))
 	preBlockModulesStr := make([]string, 0)
 	for _, module := range modules {
@@ -363,8 +317,9 @@
 }
 
 // NewManagerFromMap creates a new Manager object from a map of module names to module implementations.
+// This method should be used for apps and modules which have migrated to the cosmossdk.io/core.appmodule.AppModule API.
 func NewManagerFromMap(moduleMap map[string]appmodule.AppModule) *Manager {
-	simpleModuleMap := make(map[string]appmodule.AppModule)
+	simpleModuleMap := make(map[string]interface{})
 	modulesStr := make([]string, 0, len(simpleModuleMap))
 	preBlockModulesStr := make([]string, 0)
 	for name, module := range moduleMap {
@@ -394,7 +349,7 @@
 func (m *Manager) SetOrderInitGenesis(moduleNames ...string) {
 	m.assertNoForgottenModules("SetOrderInitGenesis", moduleNames, func(moduleName string) bool {
 		module := m.Modules[moduleName]
-		if _, hasGenesis := module.(appmodule.HasGenesisAuto); hasGenesis {
+		if _, hasGenesis := module.(appmodule.HasGenesis); hasGenesis {
 			return !hasGenesis
 		}
 
@@ -412,7 +367,7 @@
 func (m *Manager) SetOrderExportGenesis(moduleNames ...string) {
 	m.assertNoForgottenModules("SetOrderExportGenesis", moduleNames, func(moduleName string) bool {
 		module := m.Modules[moduleName]
-		if _, hasGenesis := module.(appmodule.HasGenesisAuto); hasGenesis {
+		if _, hasGenesis := module.(appmodule.HasGenesis); hasGenesis {
 			return !hasGenesis
 		}
 
@@ -492,117 +447,10 @@
 	m.OrderMigrations = moduleNames
 }
 
-// RegisterLegacyAminoCodec registers all module codecs
-func (m *Manager) RegisterLegacyAminoCodec(registrar registry.AminoRegistrar) {
-	for name, b := range m.Modules {
-		if _, ok := b.(interface{ RegisterLegacyAminoCodec(*codec.LegacyAmino) }); ok {
-			panic(fmt.Sprintf("%s uses a deprecated amino registration api, implement HasAminoCodec instead if necessary", name))
-		}
-
-		if mod, ok := b.(HasAminoCodec); ok {
-			mod.RegisterLegacyAminoCodec(registrar)
-		}
-	}
-}
-
-// RegisterInterfaces registers all module interface types
-func (m *Manager) RegisterInterfaces(registrar registry.InterfaceRegistrar) {
-	for name, b := range m.Modules {
-		if _, ok := b.(interface {
-			RegisterInterfaces(cdctypes.InterfaceRegistry)
-		}); ok {
-			panic(fmt.Sprintf("%s uses a deprecated interface registration api, implement appmodule.HasRegisterInterfaces instead", name))
-		}
-
-		if mod, ok := b.(appmodule.HasRegisterInterfaces); ok {
-			mod.RegisterInterfaces(registrar)
-		}
-	}
-}
-
-// DefaultGenesis provides default genesis information for all modules
-func (m *Manager) DefaultGenesis() map[string]json.RawMessage {
-	genesisData := make(map[string]json.RawMessage)
-	for name, b := range m.Modules {
-		if mod, ok := b.(HasGenesisBasics); ok {
-			genesisData[name] = mod.DefaultGenesis()
-		} else if mod, ok := b.(appmodule.HasGenesis); ok {
-			genesisData[name] = mod.DefaultGenesis()
-		} else {
-			genesisData[name] = []byte("{}")
-		}
-	}
-
-	return genesisData
-}
-
-// ValidateGenesis performs genesis state validation for all modules
-func (m *Manager) ValidateGenesis(genesisData map[string]json.RawMessage) error {
-	for name, b := range m.Modules {
-		if mod, ok := b.(HasGenesisBasics); ok {
-			if err := mod.ValidateGenesis(genesisData[name]); err != nil {
-				return err
-			}
-		} else if mod, ok := b.(appmodule.HasGenesis); ok {
-			if err := mod.ValidateGenesis(genesisData[name]); err != nil {
-				return err
-			}
-		}
-	}
-
-	return nil
-}
-
-// RegisterGRPCGatewayRoutes registers all module rest routes
-func (m *Manager) RegisterGRPCGatewayRoutes(clientCtx client.Context, rtr *runtime.ServeMux) {
-	for _, b := range m.Modules {
-		if mod, ok := b.(HasGRPCGateway); ok {
-			mod.RegisterGRPCGatewayRoutes(clientCtx, rtr)
-		}
-	}
-}
-
-// AddTxCommands adds all tx commands to the rootTxCmd.
-func (m *Manager) AddTxCommands(rootTxCmd *cobra.Command) {
-	for _, b := range m.Modules {
-		if mod, ok := b.(interface {
-			GetTxCmd() *cobra.Command
-		}); ok {
-			if cmd := mod.GetTxCmd(); cmd != nil {
-				rootTxCmd.AddCommand(cmd)
-			}
-		}
-	}
-}
-
-// AddQueryCommands adds all query commands to the rootQueryCmd.
-func (m *Manager) AddQueryCommands(rootQueryCmd *cobra.Command) {
-	for _, b := range m.Modules {
-		if mod, ok := b.(interface {
-			GetQueryCmd() *cobra.Command
-		}); ok {
-			if cmd := mod.GetQueryCmd(); cmd != nil {
-				rootQueryCmd.AddCommand(cmd)
-			}
-		}
-	}
-}
-
 // RegisterInvariants registers all module invariants
-<<<<<<< HEAD
-// Deprecated: this function is no longer to be used as invariants are deprecated.
-func (m *Manager) RegisterInvariants(ir sdk.InvariantRegistry) {
-	for _, module := range m.Modules {
-		if module, ok := module.(HasInvariants); ok {
-			module.RegisterInvariants(ir)
-		}
-	}
-}
-=======
 //
 // Deprecated: this function is a no-op and will be removed in the next release of the Cosmos SDK.
 func (m *Manager) RegisterInvariants(_ sdk.InvariantRegistry) {}
->>>>>>> 4f445ed9
 
 // RegisterServices registers all module services
 func (m *Manager) RegisterServices(cfg Configurator) error {
@@ -611,20 +459,13 @@
 			module.RegisterServices(cfg)
 		}
 
-		if module, ok := module.(HasRegisterServices); ok {
+		if module, ok := module.(appmodule.HasServices); ok {
 			err := module.RegisterServices(cfg)
 			if err != nil {
 				return err
 			}
 		}
 
-		if module, ok := module.(appmodule.HasMigrations); ok {
-			err := module.RegisterMigrations(cfg)
-			if err != nil {
-				return err
-			}
-		}
-
 		if cfg.Error() != nil {
 			return cfg.Error()
 		}
@@ -636,8 +477,8 @@
 // InitGenesis performs init genesis functionality for modules. Exactly one
 // module must return a non-empty validator set update to correctly initialize
 // the chain.
-func (m *Manager) InitGenesis(ctx sdk.Context, genesisData map[string]json.RawMessage) (*abci.InitChainResponse, error) {
-	var validatorUpdates []ValidatorUpdate
+func (m *Manager) InitGenesis(ctx sdk.Context, cdc codec.JSONCodec, genesisData map[string]json.RawMessage) (*abci.ResponseInitChain, error) {
+	var validatorUpdates []abci.ValidatorUpdate
 	ctx.Logger().Info("initializing blockchain state from genesis.json")
 	for _, moduleName := range m.OrderInitGenesis {
 		if genesisData[moduleName] == nil {
@@ -646,42 +487,30 @@
 
 		mod := m.Modules[moduleName]
 		// we might get an adapted module, a native core API module or a legacy module
-		if module, ok := mod.(appmodule.HasGenesisAuto); ok {
+		if module, ok := mod.(appmodule.HasGenesis); ok {
 			ctx.Logger().Debug("running initialization for module", "module", moduleName)
 			// core API genesis
 			source, err := genesis.SourceFromRawJSON(genesisData[moduleName])
 			if err != nil {
-				return &abci.InitChainResponse{}, err
+				return &abci.ResponseInitChain{}, err
 			}
 
 			err = module.InitGenesis(ctx, source)
 			if err != nil {
-				return &abci.InitChainResponse{}, err
+				return &abci.ResponseInitChain{}, err
 			}
 		} else if module, ok := mod.(HasGenesis); ok {
 			ctx.Logger().Debug("running initialization for module", "module", moduleName)
-<<<<<<< HEAD
-			if err := module.InitGenesis(ctx, genesisData[moduleName]); err != nil {
-				return &abci.InitChainResponse{}, err
-			}
-		} else if module, ok := mod.(HasABCIGenesis); ok {
-			ctx.Logger().Debug("running initialization for module", "module", moduleName)
-			moduleValUpdates, err := module.InitGenesis(ctx, genesisData[moduleName])
-			if err != nil {
-				return &abci.InitChainResponse{}, err
-			}
-=======
 			module.InitGenesis(ctx, cdc, genesisData[moduleName])
 		} else if module, ok := mod.(HasABCIGenesis); ok {
 			ctx.Logger().Debug("running initialization for module", "module", moduleName)
 			moduleValUpdates := module.InitGenesis(ctx, cdc, genesisData[moduleName])
->>>>>>> 4f445ed9
 
 			// use these validator updates if provided, the module manager assumes
 			// only one module will update the validator set
 			if len(moduleValUpdates) > 0 {
 				if len(validatorUpdates) > 0 {
-					return &abci.InitChainResponse{}, errors.New("validator InitGenesis updates already set by a previous module")
+					return &abci.ResponseInitChain{}, errors.New("validator InitGenesis updates already set by a previous module")
 				}
 				validatorUpdates = moduleValUpdates
 			}
@@ -690,30 +519,21 @@
 
 	// a chain must initialize with a non-empty validator set
 	if len(validatorUpdates) == 0 {
-		return &abci.InitChainResponse{}, fmt.Errorf("validator set is empty after InitGenesis, please ensure at least one validator is initialized with a delegation greater than or equal to the DefaultPowerReduction (%d)", sdk.DefaultPowerReduction)
-	}
-
-	cometValidatorUpdates := make([]abci.ValidatorUpdate, len(validatorUpdates))
-	for i, v := range validatorUpdates {
-		cometValidatorUpdates[i] = abci.ValidatorUpdate{
-			PubKeyBytes: v.PubKey,
-			Power:       v.Power,
-			PubKeyType:  v.PubKeyType,
-		}
-	}
-
-	return &abci.InitChainResponse{
-		Validators: cometValidatorUpdates,
+		return &abci.ResponseInitChain{}, fmt.Errorf("validator set is empty after InitGenesis, please ensure at least one validator is initialized with a delegation greater than or equal to the DefaultPowerReduction (%d)", sdk.DefaultPowerReduction)
+	}
+
+	return &abci.ResponseInitChain{
+		Validators: validatorUpdates,
 	}, nil
 }
 
 // ExportGenesis performs export genesis functionality for modules
-func (m *Manager) ExportGenesis(ctx sdk.Context) (map[string]json.RawMessage, error) {
-	return m.ExportGenesisForModules(ctx, []string{})
+func (m *Manager) ExportGenesis(ctx sdk.Context, cdc codec.JSONCodec) (map[string]json.RawMessage, error) {
+	return m.ExportGenesisForModules(ctx, cdc, []string{})
 }
 
 // ExportGenesisForModules performs export genesis functionality for modules
-func (m *Manager) ExportGenesisForModules(ctx sdk.Context, modulesToExport []string) (map[string]json.RawMessage, error) {
+func (m *Manager) ExportGenesisForModules(ctx sdk.Context, cdc codec.JSONCodec, modulesToExport []string) (map[string]json.RawMessage, error) {
 	if len(modulesToExport) == 0 {
 		modulesToExport = m.OrderExportGenesis
 	}
@@ -730,10 +550,10 @@
 	channels := make(map[string]chan genesisResult)
 	for _, moduleName := range modulesToExport {
 		mod := m.Modules[moduleName]
-		if module, ok := mod.(appmodule.HasGenesisAuto); ok {
+		if module, ok := mod.(appmodule.HasGenesis); ok {
 			// core API genesis
 			channels[moduleName] = make(chan genesisResult)
-			go func(module appmodule.HasGenesisAuto, ch chan genesisResult) {
+			go func(module appmodule.HasGenesis, ch chan genesisResult) {
 				ctx := ctx.WithGasMeter(storetypes.NewInfiniteGasMeter()) // avoid race conditions
 				target := genesis.RawJSONTarget{}
 				err := module.ExportGenesis(ctx, target.Target())
@@ -754,22 +574,7 @@
 			channels[moduleName] = make(chan genesisResult)
 			go func(module HasGenesis, ch chan genesisResult) {
 				ctx := ctx.WithGasMeter(storetypes.NewInfiniteGasMeter()) // avoid race conditions
-				jm, err := module.ExportGenesis(ctx)
-				if err != nil {
-					ch <- genesisResult{nil, err}
-					return
-				}
-				ch <- genesisResult{jm, nil}
-			}(module, channels[moduleName])
-		} else if module, ok := mod.(HasABCIGenesis); ok {
-			channels[moduleName] = make(chan genesisResult)
-			go func(module HasABCIGenesis, ch chan genesisResult) {
-				ctx := ctx.WithGasMeter(storetypes.NewInfiniteGasMeter()) // avoid race conditions
-				jm, err := module.ExportGenesis(ctx)
-				if err != nil {
-					ch <- genesisResult{nil, err}
-				}
-				ch <- genesisResult{jm, nil}
+				ch <- genesisResult{module.ExportGenesis(ctx, cdc), nil}
 			}(module, channels[moduleName])
 		} else if module, ok := mod.(HasABCIGenesis); ok {
 			channels[moduleName] = make(chan genesisResult)
@@ -829,8 +634,14 @@
 	}
 }
 
+// MigrationHandler is the migration function that each module registers.
+type MigrationHandler func(sdk.Context) error
+
+// VersionMap is a map of moduleName -> version
+type VersionMap map[string]uint64
+
 // RunMigrations performs in-place store migrations for all modules. This
-// function MUST be called inside an x/upgrade UpgradeHandler.
+// function MUST be called insde an x/upgrade UpgradeHandler.
 //
 // Recall that in an upgrade handler, the `fromVM` VersionMap is retrieved from
 // x/upgrade's store, and the function needs to return the target VersionMap
@@ -846,7 +657,7 @@
 //
 // Internally, RunMigrations will perform the following steps:
 // - create an `updatedVM` VersionMap of module with their latest ConsensusVersion
-// - make a diff of `fromVM` and `updatedVM`, and for each module:
+// - make a diff of `fromVM` and `udpatedVM`, and for each module:
 //   - if the module's `fromVM` version is less than its `updatedVM` version,
 //     then run in-place store migrations for that module between those versions.
 //   - if the module does not exist in the `fromVM` (which means that it's a new module,
@@ -861,7 +672,7 @@
 // As an app developer, if you wish to skip running InitGenesis for your new
 // module "foo", you need to manually pass a `fromVM` argument to this function
 // foo's module version set to its latest ConsensusVersion. That way, the diff
-// between the function's `fromVM` and `updatedVM` will be empty, hence not
+// between the function's `fromVM` and `udpatedVM` will be empty, hence not
 // running anything for foo.
 //
 // Example:
@@ -880,7 +691,7 @@
 //	})
 //
 // Please also refer to https://docs.cosmos.network/main/core/upgrade for more information.
-func (m Manager) RunMigrations(ctx context.Context, cfg Configurator, fromVM appmodule.VersionMap) (appmodule.VersionMap, error) {
+func (m Manager) RunMigrations(ctx context.Context, cfg Configurator, fromVM VersionMap) (VersionMap, error) {
 	c, ok := cfg.(*configurator)
 	if !ok {
 		return nil, errorsmod.Wrapf(sdkerrors.ErrInvalidType, "expected %T, got %T", &configurator{}, cfg)
@@ -891,12 +702,12 @@
 	}
 
 	sdkCtx := sdk.UnwrapSDKContext(ctx)
-	updatedVM := appmodule.VersionMap{}
+	updatedVM := VersionMap{}
 	for _, moduleName := range modules {
 		module := m.Modules[moduleName]
 		fromVersion, exists := fromVM[moduleName]
 		toVersion := uint64(0)
-		if module, ok := module.(appmodule.HasConsensusVersion); ok {
+		if module, ok := module.(HasConsensusVersion); ok {
 			toVersion = module.ConsensusVersion()
 		}
 
@@ -916,23 +727,10 @@
 		} else {
 			sdkCtx.Logger().Info(fmt.Sprintf("adding a new module: %s", moduleName))
 			if module, ok := m.Modules[moduleName].(HasGenesis); ok {
-<<<<<<< HEAD
-				if err := module.InitGenesis(sdkCtx, module.DefaultGenesis()); err != nil {
-					return nil, err
-				}
-			}
-			if module, ok := m.Modules[moduleName].(HasABCIGenesis); ok {
-				moduleValUpdates, err := module.InitGenesis(sdkCtx, module.DefaultGenesis())
-				if err != nil {
-					return nil, err
-				}
-
-=======
 				module.InitGenesis(sdkCtx, c.cdc, module.DefaultGenesis(c.cdc))
 			}
 			if module, ok := m.Modules[moduleName].(HasABCIGenesis); ok {
 				moduleValUpdates := module.InitGenesis(sdkCtx, c.cdc, module.DefaultGenesis(c.cdc))
->>>>>>> 4f445ed9
 				// The module manager assumes only one module will update the
 				// validator set, and it can't be a new module.
 				if len(moduleValUpdates) > 0 {
@@ -950,17 +748,6 @@
 // PreBlock performs begin block functionality for upgrade module.
 // It takes the current context as a parameter and returns a boolean value
 // indicating whether the migration was successfully executed or not.
-<<<<<<< HEAD
-func (m *Manager) PreBlock(ctx sdk.Context) error {
-	for _, moduleName := range m.OrderPreBlockers {
-		if module, ok := m.Modules[moduleName].(appmodule.HasPreBlocker); ok {
-			if err := module.PreBlock(ctx); err != nil {
-				return err
-			}
-		}
-	}
-	return nil
-=======
 func (m *Manager) PreBlock(ctx sdk.Context) (*sdk.ResponsePreBlock, error) {
 	paramsChanged := false
 	for _, moduleName := range m.OrderPreBlockers {
@@ -977,7 +764,6 @@
 	return &sdk.ResponsePreBlock{
 		ConsensusParamsChanged: paramsChanged,
 	}, nil
->>>>>>> 4f445ed9
 }
 
 // BeginBlock performs begin block functionality for all modules. It creates a
@@ -1003,7 +789,7 @@
 // modules.
 func (m *Manager) EndBlock(ctx sdk.Context) (sdk.EndBlock, error) {
 	ctx = ctx.WithEventManager(sdk.NewEventManager())
-	validatorUpdates := []ValidatorUpdate{}
+	validatorUpdates := []abci.ValidatorUpdate{}
 
 	for _, moduleName := range m.OrderEndBlockers {
 		if module, ok := m.Modules[moduleName].(appmodule.HasEndBlocker); ok {
@@ -1023,22 +809,17 @@
 					return sdk.EndBlock{}, errors.New("validator EndBlock updates already set by a previous module")
 				}
 
-				validatorUpdates = append(validatorUpdates, moduleValUpdates...)
-			}
-		}
-	}
-
-	cometValidatorUpdates := make([]abci.ValidatorUpdate, len(validatorUpdates))
-	for i, v := range validatorUpdates {
-		cometValidatorUpdates[i] = abci.ValidatorUpdate{
-			PubKeyBytes: v.PubKey,
-			PubKeyType:  v.PubKeyType,
-			Power:       v.Power,
+				for _, updates := range moduleValUpdates {
+					validatorUpdates = append(validatorUpdates, abci.ValidatorUpdate{PubKey: updates.PubKey, Power: updates.Power})
+				}
+			}
+		} else {
+			continue
 		}
 	}
 
 	return sdk.EndBlock{
-		ValidatorUpdates: cometValidatorUpdates,
+		ValidatorUpdates: validatorUpdates,
 		Events:           ctx.EventManager().ABCIEvents(),
 	}, nil
 }
@@ -1072,11 +853,11 @@
 }
 
 // GetVersionMap gets consensus version from all modules
-func (m *Manager) GetVersionMap() appmodule.VersionMap {
-	vermap := make(appmodule.VersionMap)
+func (m *Manager) GetVersionMap() VersionMap {
+	vermap := make(VersionMap)
 	for name, v := range m.Modules {
 		version := uint64(0)
-		if v, ok := v.(appmodule.HasConsensusVersion); ok {
+		if v, ok := v.(HasConsensusVersion); ok {
 			version = v.ConsensusVersion()
 		}
 		vermap[name] = version
