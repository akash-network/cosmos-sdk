--- conflicted
+++ resolved
@@ -9,10 +9,6 @@
 	"google.golang.org/protobuf/reflect/protoreflect"
 
 	cosmosmsg "cosmossdk.io/api/cosmos/msg/v1"
-<<<<<<< HEAD
-	"cosmossdk.io/core/appmodule"
-=======
->>>>>>> 4f445ed9
 	errorsmod "cosmossdk.io/errors"
 
 	"github.com/cosmos/cosmos-sdk/codec"
@@ -20,8 +16,10 @@
 	sdkerrors "github.com/cosmos/cosmos-sdk/types/errors"
 )
 
-// Deprecated: The Configurator is deprecated.
-// Preferably use core services for registering msg/query server and migrations.
+// Configurator provides the hooks to allow modules to configure and register
+// their services in the RegisterServices method. It is designed to eventually
+// support module object capabilities isolation as described in
+// https://github.com/cosmos/cosmos-sdk/issues/7093
 type Configurator interface {
 	grpc.Server
 
@@ -47,10 +45,6 @@
 	// will panic. If the ConsensusVersion bump does not introduce any store
 	// changes, then a no-op function must be registered here.
 	RegisterMigration(moduleName string, fromVersion uint64, handler MigrationHandler) error
-
-	// Register registers an in-place store migration for a module.
-	// It permits to register modules migrations that have migrated to serverv2 but still be compatible with baseapp.
-	Register(moduleName string, fromVersion uint64, handler appmodule.MigrationHandler) error
 }
 
 type configurator struct {
@@ -125,14 +119,6 @@
 	return nil
 }
 
-// Register implements the Configurator.Register method
-// It allows to register modules migrations that have migrated to server/v2 but still be compatible with baseapp.
-func (c *configurator) Register(moduleName string, fromVersion uint64, handler appmodule.MigrationHandler) error {
-	return c.RegisterMigration(moduleName, fromVersion, func(sdkCtx sdk.Context) error {
-		return handler(sdkCtx)
-	})
-}
-
 // runModuleMigrations runs all in-place store migrations for one given module from a
 // version to another version.
 func (c *configurator) runModuleMigrations(ctx sdk.Context, moduleName string, fromVersion, toVersion uint64) error {
