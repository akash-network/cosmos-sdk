// Code generated by protoc-gen-go-grpc. DO NOT EDIT.
// versions:
// - protoc-gen-go-grpc v1.5.1
// - protoc             (unknown)
// source: cosmos/distribution/v1beta1/tx.proto

package distributionv1beta1

import (
	context "context"
	grpc "google.golang.org/grpc"
	codes "google.golang.org/grpc/codes"
	status "google.golang.org/grpc/status"
)

// This is a compile-time assertion to ensure that this generated file
// is compatible with the grpc package it is being compiled against.
// Requires gRPC-Go v1.64.0 or later.
const _ = grpc.SupportPackageIsVersion9

const (
	Msg_SetWithdrawAddress_FullMethodName          = "/cosmos.distribution.v1beta1.Msg/SetWithdrawAddress"
	Msg_WithdrawDelegatorReward_FullMethodName     = "/cosmos.distribution.v1beta1.Msg/WithdrawDelegatorReward"
	Msg_WithdrawValidatorCommission_FullMethodName = "/cosmos.distribution.v1beta1.Msg/WithdrawValidatorCommission"
	Msg_FundCommunityPool_FullMethodName           = "/cosmos.distribution.v1beta1.Msg/FundCommunityPool"
	Msg_UpdateParams_FullMethodName                = "/cosmos.distribution.v1beta1.Msg/UpdateParams"
	Msg_CommunityPoolSpend_FullMethodName          = "/cosmos.distribution.v1beta1.Msg/CommunityPoolSpend"
	Msg_DepositValidatorRewardsPool_FullMethodName = "/cosmos.distribution.v1beta1.Msg/DepositValidatorRewardsPool"
)

// MsgClient is the client API for Msg service.
//
// For semantics around ctx use and closing/ending streaming RPCs, please refer to https://pkg.go.dev/google.golang.org/grpc/?tab=doc#ClientConn.NewStream.
//
// Msg defines the distribution Msg service.
type MsgClient interface {
	// SetWithdrawAddress defines a method to change the withdraw address
	// for a delegator (or validator self-delegation).
	SetWithdrawAddress(ctx context.Context, in *MsgSetWithdrawAddress, opts ...grpc.CallOption) (*MsgSetWithdrawAddressResponse, error)
	// WithdrawDelegatorReward defines a method to withdraw rewards of delegator
	// from a single validator.
	WithdrawDelegatorReward(ctx context.Context, in *MsgWithdrawDelegatorReward, opts ...grpc.CallOption) (*MsgWithdrawDelegatorRewardResponse, error)
	// WithdrawValidatorCommission defines a method to withdraw the
	// full commission to the validator address.
	WithdrawValidatorCommission(ctx context.Context, in *MsgWithdrawValidatorCommission, opts ...grpc.CallOption) (*MsgWithdrawValidatorCommissionResponse, error)
	// Deprecated: Do not use.
	// FundCommunityPool defines a method to allow an account to directly
	// fund the community pool.
	//
<<<<<<< HEAD
	// Deprecated: Use x/protocolpool module's FundCommunityPool instead.
=======
	// WARNING: This method will fail if an external community pool is used.
>>>>>>> 4f445ed9
	FundCommunityPool(ctx context.Context, in *MsgFundCommunityPool, opts ...grpc.CallOption) (*MsgFundCommunityPoolResponse, error)
	// UpdateParams defines a governance operation for updating the x/distribution
	// module parameters. The authority is defined in the keeper.
	UpdateParams(ctx context.Context, in *MsgUpdateParams, opts ...grpc.CallOption) (*MsgUpdateParamsResponse, error)
	// CommunityPoolSpend defines a governance operation for sending tokens from
	// the community pool in the x/distribution module to another account, which
	// could be the governance module itself. The authority is defined in the
	// keeper.
	//
<<<<<<< HEAD
	// Deprecated: Use x/protocolpool module's CommunityPoolSpend instead.
=======
	// WARNING: This method will fail if an external community pool is used.
>>>>>>> 4f445ed9
	CommunityPoolSpend(ctx context.Context, in *MsgCommunityPoolSpend, opts ...grpc.CallOption) (*MsgCommunityPoolSpendResponse, error)
	// DepositValidatorRewardsPool defines a method to provide additional rewards
	// to delegators to a specific validator.
	DepositValidatorRewardsPool(ctx context.Context, in *MsgDepositValidatorRewardsPool, opts ...grpc.CallOption) (*MsgDepositValidatorRewardsPoolResponse, error)
}

type msgClient struct {
	cc grpc.ClientConnInterface
}

func NewMsgClient(cc grpc.ClientConnInterface) MsgClient {
	return &msgClient{cc}
}

func (c *msgClient) SetWithdrawAddress(ctx context.Context, in *MsgSetWithdrawAddress, opts ...grpc.CallOption) (*MsgSetWithdrawAddressResponse, error) {
	cOpts := append([]grpc.CallOption{grpc.StaticMethod()}, opts...)
	out := new(MsgSetWithdrawAddressResponse)
	err := c.cc.Invoke(ctx, Msg_SetWithdrawAddress_FullMethodName, in, out, cOpts...)
	if err != nil {
		return nil, err
	}
	return out, nil
}

func (c *msgClient) WithdrawDelegatorReward(ctx context.Context, in *MsgWithdrawDelegatorReward, opts ...grpc.CallOption) (*MsgWithdrawDelegatorRewardResponse, error) {
	cOpts := append([]grpc.CallOption{grpc.StaticMethod()}, opts...)
	out := new(MsgWithdrawDelegatorRewardResponse)
	err := c.cc.Invoke(ctx, Msg_WithdrawDelegatorReward_FullMethodName, in, out, cOpts...)
	if err != nil {
		return nil, err
	}
	return out, nil
}

func (c *msgClient) WithdrawValidatorCommission(ctx context.Context, in *MsgWithdrawValidatorCommission, opts ...grpc.CallOption) (*MsgWithdrawValidatorCommissionResponse, error) {
	cOpts := append([]grpc.CallOption{grpc.StaticMethod()}, opts...)
	out := new(MsgWithdrawValidatorCommissionResponse)
	err := c.cc.Invoke(ctx, Msg_WithdrawValidatorCommission_FullMethodName, in, out, cOpts...)
	if err != nil {
		return nil, err
	}
	return out, nil
}

// Deprecated: Do not use.
func (c *msgClient) FundCommunityPool(ctx context.Context, in *MsgFundCommunityPool, opts ...grpc.CallOption) (*MsgFundCommunityPoolResponse, error) {
	cOpts := append([]grpc.CallOption{grpc.StaticMethod()}, opts...)
	out := new(MsgFundCommunityPoolResponse)
	err := c.cc.Invoke(ctx, Msg_FundCommunityPool_FullMethodName, in, out, cOpts...)
	if err != nil {
		return nil, err
	}
	return out, nil
}

func (c *msgClient) UpdateParams(ctx context.Context, in *MsgUpdateParams, opts ...grpc.CallOption) (*MsgUpdateParamsResponse, error) {
	cOpts := append([]grpc.CallOption{grpc.StaticMethod()}, opts...)
	out := new(MsgUpdateParamsResponse)
	err := c.cc.Invoke(ctx, Msg_UpdateParams_FullMethodName, in, out, cOpts...)
	if err != nil {
		return nil, err
	}
	return out, nil
}

func (c *msgClient) CommunityPoolSpend(ctx context.Context, in *MsgCommunityPoolSpend, opts ...grpc.CallOption) (*MsgCommunityPoolSpendResponse, error) {
	cOpts := append([]grpc.CallOption{grpc.StaticMethod()}, opts...)
	out := new(MsgCommunityPoolSpendResponse)
	err := c.cc.Invoke(ctx, Msg_CommunityPoolSpend_FullMethodName, in, out, cOpts...)
	if err != nil {
		return nil, err
	}
	return out, nil
}

func (c *msgClient) DepositValidatorRewardsPool(ctx context.Context, in *MsgDepositValidatorRewardsPool, opts ...grpc.CallOption) (*MsgDepositValidatorRewardsPoolResponse, error) {
	cOpts := append([]grpc.CallOption{grpc.StaticMethod()}, opts...)
	out := new(MsgDepositValidatorRewardsPoolResponse)
	err := c.cc.Invoke(ctx, Msg_DepositValidatorRewardsPool_FullMethodName, in, out, cOpts...)
	if err != nil {
		return nil, err
	}
	return out, nil
}

// MsgServer is the server API for Msg service.
// All implementations must embed UnimplementedMsgServer
// for forward compatibility.
//
// Msg defines the distribution Msg service.
type MsgServer interface {
	// SetWithdrawAddress defines a method to change the withdraw address
	// for a delegator (or validator self-delegation).
	SetWithdrawAddress(context.Context, *MsgSetWithdrawAddress) (*MsgSetWithdrawAddressResponse, error)
	// WithdrawDelegatorReward defines a method to withdraw rewards of delegator
	// from a single validator.
	WithdrawDelegatorReward(context.Context, *MsgWithdrawDelegatorReward) (*MsgWithdrawDelegatorRewardResponse, error)
	// WithdrawValidatorCommission defines a method to withdraw the
	// full commission to the validator address.
	WithdrawValidatorCommission(context.Context, *MsgWithdrawValidatorCommission) (*MsgWithdrawValidatorCommissionResponse, error)
	// Deprecated: Do not use.
	// FundCommunityPool defines a method to allow an account to directly
	// fund the community pool.
	//
<<<<<<< HEAD
	// Deprecated: Use x/protocolpool module's FundCommunityPool instead.
=======
	// WARNING: This method will fail if an external community pool is used.
>>>>>>> 4f445ed9
	FundCommunityPool(context.Context, *MsgFundCommunityPool) (*MsgFundCommunityPoolResponse, error)
	// UpdateParams defines a governance operation for updating the x/distribution
	// module parameters. The authority is defined in the keeper.
	UpdateParams(context.Context, *MsgUpdateParams) (*MsgUpdateParamsResponse, error)
	// CommunityPoolSpend defines a governance operation for sending tokens from
	// the community pool in the x/distribution module to another account, which
	// could be the governance module itself. The authority is defined in the
	// keeper.
	//
<<<<<<< HEAD
	// Deprecated: Use x/protocolpool module's CommunityPoolSpend instead.
=======
	// WARNING: This method will fail if an external community pool is used.
>>>>>>> 4f445ed9
	CommunityPoolSpend(context.Context, *MsgCommunityPoolSpend) (*MsgCommunityPoolSpendResponse, error)
	// DepositValidatorRewardsPool defines a method to provide additional rewards
	// to delegators to a specific validator.
	DepositValidatorRewardsPool(context.Context, *MsgDepositValidatorRewardsPool) (*MsgDepositValidatorRewardsPoolResponse, error)
	mustEmbedUnimplementedMsgServer()
}

// UnimplementedMsgServer must be embedded to have
// forward compatible implementations.
//
// NOTE: this should be embedded by value instead of pointer to avoid a nil
// pointer dereference when methods are called.
type UnimplementedMsgServer struct{}

func (UnimplementedMsgServer) SetWithdrawAddress(context.Context, *MsgSetWithdrawAddress) (*MsgSetWithdrawAddressResponse, error) {
	return nil, status.Errorf(codes.Unimplemented, "method SetWithdrawAddress not implemented")
}
func (UnimplementedMsgServer) WithdrawDelegatorReward(context.Context, *MsgWithdrawDelegatorReward) (*MsgWithdrawDelegatorRewardResponse, error) {
	return nil, status.Errorf(codes.Unimplemented, "method WithdrawDelegatorReward not implemented")
}
func (UnimplementedMsgServer) WithdrawValidatorCommission(context.Context, *MsgWithdrawValidatorCommission) (*MsgWithdrawValidatorCommissionResponse, error) {
	return nil, status.Errorf(codes.Unimplemented, "method WithdrawValidatorCommission not implemented")
}
func (UnimplementedMsgServer) FundCommunityPool(context.Context, *MsgFundCommunityPool) (*MsgFundCommunityPoolResponse, error) {
	return nil, status.Errorf(codes.Unimplemented, "method FundCommunityPool not implemented")
}
func (UnimplementedMsgServer) UpdateParams(context.Context, *MsgUpdateParams) (*MsgUpdateParamsResponse, error) {
	return nil, status.Errorf(codes.Unimplemented, "method UpdateParams not implemented")
}
func (UnimplementedMsgServer) CommunityPoolSpend(context.Context, *MsgCommunityPoolSpend) (*MsgCommunityPoolSpendResponse, error) {
	return nil, status.Errorf(codes.Unimplemented, "method CommunityPoolSpend not implemented")
}
func (UnimplementedMsgServer) DepositValidatorRewardsPool(context.Context, *MsgDepositValidatorRewardsPool) (*MsgDepositValidatorRewardsPoolResponse, error) {
	return nil, status.Errorf(codes.Unimplemented, "method DepositValidatorRewardsPool not implemented")
}
func (UnimplementedMsgServer) mustEmbedUnimplementedMsgServer() {}
func (UnimplementedMsgServer) testEmbeddedByValue()             {}

// UnsafeMsgServer may be embedded to opt out of forward compatibility for this service.
// Use of this interface is not recommended, as added methods to MsgServer will
// result in compilation errors.
type UnsafeMsgServer interface {
	mustEmbedUnimplementedMsgServer()
}

func RegisterMsgServer(s grpc.ServiceRegistrar, srv MsgServer) {
	// If the following call pancis, it indicates UnimplementedMsgServer was
	// embedded by pointer and is nil.  This will cause panics if an
	// unimplemented method is ever invoked, so we test this at initialization
	// time to prevent it from happening at runtime later due to I/O.
	if t, ok := srv.(interface{ testEmbeddedByValue() }); ok {
		t.testEmbeddedByValue()
	}
	s.RegisterService(&Msg_ServiceDesc, srv)
}

func _Msg_SetWithdrawAddress_Handler(srv interface{}, ctx context.Context, dec func(interface{}) error, interceptor grpc.UnaryServerInterceptor) (interface{}, error) {
	in := new(MsgSetWithdrawAddress)
	if err := dec(in); err != nil {
		return nil, err
	}
	if interceptor == nil {
		return srv.(MsgServer).SetWithdrawAddress(ctx, in)
	}
	info := &grpc.UnaryServerInfo{
		Server:     srv,
		FullMethod: Msg_SetWithdrawAddress_FullMethodName,
	}
	handler := func(ctx context.Context, req interface{}) (interface{}, error) {
		return srv.(MsgServer).SetWithdrawAddress(ctx, req.(*MsgSetWithdrawAddress))
	}
	return interceptor(ctx, in, info, handler)
}

func _Msg_WithdrawDelegatorReward_Handler(srv interface{}, ctx context.Context, dec func(interface{}) error, interceptor grpc.UnaryServerInterceptor) (interface{}, error) {
	in := new(MsgWithdrawDelegatorReward)
	if err := dec(in); err != nil {
		return nil, err
	}
	if interceptor == nil {
		return srv.(MsgServer).WithdrawDelegatorReward(ctx, in)
	}
	info := &grpc.UnaryServerInfo{
		Server:     srv,
		FullMethod: Msg_WithdrawDelegatorReward_FullMethodName,
	}
	handler := func(ctx context.Context, req interface{}) (interface{}, error) {
		return srv.(MsgServer).WithdrawDelegatorReward(ctx, req.(*MsgWithdrawDelegatorReward))
	}
	return interceptor(ctx, in, info, handler)
}

func _Msg_WithdrawValidatorCommission_Handler(srv interface{}, ctx context.Context, dec func(interface{}) error, interceptor grpc.UnaryServerInterceptor) (interface{}, error) {
	in := new(MsgWithdrawValidatorCommission)
	if err := dec(in); err != nil {
		return nil, err
	}
	if interceptor == nil {
		return srv.(MsgServer).WithdrawValidatorCommission(ctx, in)
	}
	info := &grpc.UnaryServerInfo{
		Server:     srv,
		FullMethod: Msg_WithdrawValidatorCommission_FullMethodName,
	}
	handler := func(ctx context.Context, req interface{}) (interface{}, error) {
		return srv.(MsgServer).WithdrawValidatorCommission(ctx, req.(*MsgWithdrawValidatorCommission))
	}
	return interceptor(ctx, in, info, handler)
}

func _Msg_FundCommunityPool_Handler(srv interface{}, ctx context.Context, dec func(interface{}) error, interceptor grpc.UnaryServerInterceptor) (interface{}, error) {
	in := new(MsgFundCommunityPool)
	if err := dec(in); err != nil {
		return nil, err
	}
	if interceptor == nil {
		return srv.(MsgServer).FundCommunityPool(ctx, in)
	}
	info := &grpc.UnaryServerInfo{
		Server:     srv,
		FullMethod: Msg_FundCommunityPool_FullMethodName,
	}
	handler := func(ctx context.Context, req interface{}) (interface{}, error) {
		return srv.(MsgServer).FundCommunityPool(ctx, req.(*MsgFundCommunityPool))
	}
	return interceptor(ctx, in, info, handler)
}

func _Msg_UpdateParams_Handler(srv interface{}, ctx context.Context, dec func(interface{}) error, interceptor grpc.UnaryServerInterceptor) (interface{}, error) {
	in := new(MsgUpdateParams)
	if err := dec(in); err != nil {
		return nil, err
	}
	if interceptor == nil {
		return srv.(MsgServer).UpdateParams(ctx, in)
	}
	info := &grpc.UnaryServerInfo{
		Server:     srv,
		FullMethod: Msg_UpdateParams_FullMethodName,
	}
	handler := func(ctx context.Context, req interface{}) (interface{}, error) {
		return srv.(MsgServer).UpdateParams(ctx, req.(*MsgUpdateParams))
	}
	return interceptor(ctx, in, info, handler)
}

func _Msg_CommunityPoolSpend_Handler(srv interface{}, ctx context.Context, dec func(interface{}) error, interceptor grpc.UnaryServerInterceptor) (interface{}, error) {
	in := new(MsgCommunityPoolSpend)
	if err := dec(in); err != nil {
		return nil, err
	}
	if interceptor == nil {
		return srv.(MsgServer).CommunityPoolSpend(ctx, in)
	}
	info := &grpc.UnaryServerInfo{
		Server:     srv,
		FullMethod: Msg_CommunityPoolSpend_FullMethodName,
	}
	handler := func(ctx context.Context, req interface{}) (interface{}, error) {
		return srv.(MsgServer).CommunityPoolSpend(ctx, req.(*MsgCommunityPoolSpend))
	}
	return interceptor(ctx, in, info, handler)
}

func _Msg_DepositValidatorRewardsPool_Handler(srv interface{}, ctx context.Context, dec func(interface{}) error, interceptor grpc.UnaryServerInterceptor) (interface{}, error) {
	in := new(MsgDepositValidatorRewardsPool)
	if err := dec(in); err != nil {
		return nil, err
	}
	if interceptor == nil {
		return srv.(MsgServer).DepositValidatorRewardsPool(ctx, in)
	}
	info := &grpc.UnaryServerInfo{
		Server:     srv,
		FullMethod: Msg_DepositValidatorRewardsPool_FullMethodName,
	}
	handler := func(ctx context.Context, req interface{}) (interface{}, error) {
		return srv.(MsgServer).DepositValidatorRewardsPool(ctx, req.(*MsgDepositValidatorRewardsPool))
	}
	return interceptor(ctx, in, info, handler)
}

// Msg_ServiceDesc is the grpc.ServiceDesc for Msg service.
// It's only intended for direct use with grpc.RegisterService,
// and not to be introspected or modified (even as a copy)
var Msg_ServiceDesc = grpc.ServiceDesc{
	ServiceName: "cosmos.distribution.v1beta1.Msg",
	HandlerType: (*MsgServer)(nil),
	Methods: []grpc.MethodDesc{
		{
			MethodName: "SetWithdrawAddress",
			Handler:    _Msg_SetWithdrawAddress_Handler,
		},
		{
			MethodName: "WithdrawDelegatorReward",
			Handler:    _Msg_WithdrawDelegatorReward_Handler,
		},
		{
			MethodName: "WithdrawValidatorCommission",
			Handler:    _Msg_WithdrawValidatorCommission_Handler,
		},
		{
			MethodName: "FundCommunityPool",
			Handler:    _Msg_FundCommunityPool_Handler,
		},
		{
			MethodName: "UpdateParams",
			Handler:    _Msg_UpdateParams_Handler,
		},
		{
			MethodName: "CommunityPoolSpend",
			Handler:    _Msg_CommunityPoolSpend_Handler,
		},
		{
			MethodName: "DepositValidatorRewardsPool",
			Handler:    _Msg_DepositValidatorRewardsPool_Handler,
		},
	},
	Streams:  []grpc.StreamDesc{},
	Metadata: "cosmos/distribution/v1beta1/tx.proto",
}<|MERGE_RESOLUTION|>--- conflicted
+++ resolved
@@ -43,15 +43,10 @@
 	// WithdrawValidatorCommission defines a method to withdraw the
 	// full commission to the validator address.
 	WithdrawValidatorCommission(ctx context.Context, in *MsgWithdrawValidatorCommission, opts ...grpc.CallOption) (*MsgWithdrawValidatorCommissionResponse, error)
-	// Deprecated: Do not use.
 	// FundCommunityPool defines a method to allow an account to directly
 	// fund the community pool.
 	//
-<<<<<<< HEAD
-	// Deprecated: Use x/protocolpool module's FundCommunityPool instead.
-=======
 	// WARNING: This method will fail if an external community pool is used.
->>>>>>> 4f445ed9
 	FundCommunityPool(ctx context.Context, in *MsgFundCommunityPool, opts ...grpc.CallOption) (*MsgFundCommunityPoolResponse, error)
 	// UpdateParams defines a governance operation for updating the x/distribution
 	// module parameters. The authority is defined in the keeper.
@@ -61,11 +56,7 @@
 	// could be the governance module itself. The authority is defined in the
 	// keeper.
 	//
-<<<<<<< HEAD
-	// Deprecated: Use x/protocolpool module's CommunityPoolSpend instead.
-=======
 	// WARNING: This method will fail if an external community pool is used.
->>>>>>> 4f445ed9
 	CommunityPoolSpend(ctx context.Context, in *MsgCommunityPoolSpend, opts ...grpc.CallOption) (*MsgCommunityPoolSpendResponse, error)
 	// DepositValidatorRewardsPool defines a method to provide additional rewards
 	// to delegators to a specific validator.
@@ -110,7 +101,6 @@
 	return out, nil
 }
 
-// Deprecated: Do not use.
 func (c *msgClient) FundCommunityPool(ctx context.Context, in *MsgFundCommunityPool, opts ...grpc.CallOption) (*MsgFundCommunityPoolResponse, error) {
 	cOpts := append([]grpc.CallOption{grpc.StaticMethod()}, opts...)
 	out := new(MsgFundCommunityPoolResponse)
@@ -166,15 +156,10 @@
 	// WithdrawValidatorCommission defines a method to withdraw the
 	// full commission to the validator address.
 	WithdrawValidatorCommission(context.Context, *MsgWithdrawValidatorCommission) (*MsgWithdrawValidatorCommissionResponse, error)
-	// Deprecated: Do not use.
 	// FundCommunityPool defines a method to allow an account to directly
 	// fund the community pool.
 	//
-<<<<<<< HEAD
-	// Deprecated: Use x/protocolpool module's FundCommunityPool instead.
-=======
 	// WARNING: This method will fail if an external community pool is used.
->>>>>>> 4f445ed9
 	FundCommunityPool(context.Context, *MsgFundCommunityPool) (*MsgFundCommunityPoolResponse, error)
 	// UpdateParams defines a governance operation for updating the x/distribution
 	// module parameters. The authority is defined in the keeper.
@@ -184,11 +169,7 @@
 	// could be the governance module itself. The authority is defined in the
 	// keeper.
 	//
-<<<<<<< HEAD
-	// Deprecated: Use x/protocolpool module's CommunityPoolSpend instead.
-=======
 	// WARNING: This method will fail if an external community pool is used.
->>>>>>> 4f445ed9
 	CommunityPoolSpend(context.Context, *MsgCommunityPoolSpend) (*MsgCommunityPoolSpendResponse, error)
 	// DepositValidatorRewardsPool defines a method to provide additional rewards
 	// to delegators to a specific validator.
