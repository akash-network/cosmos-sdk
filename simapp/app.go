package simapp

import (
	"io"
	"os"

	abci "github.com/tendermint/tendermint/abci/types"
	"github.com/tendermint/tendermint/libs/log"
	tmos "github.com/tendermint/tendermint/libs/os"
	tmproto "github.com/tendermint/tendermint/proto/types"
	dbm "github.com/tendermint/tm-db"

	"github.com/cosmos/cosmos-sdk/baseapp"
	"github.com/cosmos/cosmos-sdk/codec"
	codecstd "github.com/cosmos/cosmos-sdk/codec/std"
	"github.com/cosmos/cosmos-sdk/std"
	sdk "github.com/cosmos/cosmos-sdk/types"
	"github.com/cosmos/cosmos-sdk/types/module"
	"github.com/cosmos/cosmos-sdk/version"
	"github.com/cosmos/cosmos-sdk/x/auth"
	"github.com/cosmos/cosmos-sdk/x/auth/ante"
	"github.com/cosmos/cosmos-sdk/x/bank"
	"github.com/cosmos/cosmos-sdk/x/capability"
	"github.com/cosmos/cosmos-sdk/x/crisis"
	distr "github.com/cosmos/cosmos-sdk/x/distribution"
	"github.com/cosmos/cosmos-sdk/x/evidence"
	"github.com/cosmos/cosmos-sdk/x/genutil"
	"github.com/cosmos/cosmos-sdk/x/gov"
	"github.com/cosmos/cosmos-sdk/x/ibc"
	ibcclient "github.com/cosmos/cosmos-sdk/x/ibc/02-client"
	port "github.com/cosmos/cosmos-sdk/x/ibc/05-port"
	transfer "github.com/cosmos/cosmos-sdk/x/ibc/20-transfer"
	"github.com/cosmos/cosmos-sdk/x/mint"
	"github.com/cosmos/cosmos-sdk/x/params"
	paramsclient "github.com/cosmos/cosmos-sdk/x/params/client"
	paramproposal "github.com/cosmos/cosmos-sdk/x/params/types/proposal"
	"github.com/cosmos/cosmos-sdk/x/slashing"
	"github.com/cosmos/cosmos-sdk/x/staking"
	"github.com/cosmos/cosmos-sdk/x/upgrade"
	upgradeclient "github.com/cosmos/cosmos-sdk/x/upgrade/client"
)

const appName = "SimApp"

var (
	// DefaultCLIHome default home directories for the application CLI
	DefaultCLIHome = os.ExpandEnv("$HOME/.simapp")

	// DefaultNodeHome default home directories for the application daemon
	DefaultNodeHome = os.ExpandEnv("$HOME/.simapp")

	// ModuleBasics defines the module BasicManager is in charge of setting up basic,
	// non-dependant module elements, such as codec registration
	// and genesis verification.
	ModuleBasics = module.NewBasicManager(
		auth.AppModuleBasic{},
		genutil.AppModuleBasic{},
		bank.AppModuleBasic{},
		capability.AppModuleBasic{},
		staking.AppModuleBasic{},
		mint.AppModuleBasic{},
		distr.AppModuleBasic{},
		gov.NewAppModuleBasic(
			paramsclient.ProposalHandler, distr.ProposalHandler, upgradeclient.ProposalHandler,
		),
		params.AppModuleBasic{},
		crisis.AppModuleBasic{},
		slashing.AppModuleBasic{},
		ibc.AppModuleBasic{},
		upgrade.AppModuleBasic{},
		evidence.AppModuleBasic{},
		transfer.AppModuleBasic{},
	)

	// module account permissions
	maccPerms = map[string][]string{
		auth.FeeCollectorName:           nil,
		distr.ModuleName:                nil,
		mint.ModuleName:                 {auth.Minter},
		staking.BondedPoolName:          {auth.Burner, auth.Staking},
		staking.NotBondedPoolName:       {auth.Burner, auth.Staking},
		gov.ModuleName:                  {auth.Burner},
		transfer.GetModuleAccountName(): {auth.Minter, auth.Burner},
	}

	// module accounts that are allowed to receive tokens
	allowedReceivingModAcc = map[string]bool{
		distr.ModuleName: true,
	}
)

var _ App = (*SimApp)(nil)

// SimApp extends an ABCI application, but with most of its parameters exported.
// They are exported for convenience in creating helper functions, as object
// capabilities aren't needed for testing.
type SimApp struct {
	*baseapp.BaseApp
	cdc *codec.Codec

	invCheckPeriod uint

	// keys to access the substores
	keys    map[string]*sdk.KVStoreKey
	tkeys   map[string]*sdk.TransientStoreKey
	memKeys map[string]*sdk.MemoryStoreKey

	// subspaces
	subspaces map[string]params.Subspace

	// keepers
	AccountKeeper    auth.AccountKeeper
	BankKeeper       bank.Keeper
	CapabilityKeeper *capability.Keeper
	StakingKeeper    staking.Keeper
	SlashingKeeper   slashing.Keeper
	MintKeeper       mint.Keeper
	DistrKeeper      distr.Keeper
	GovKeeper        gov.Keeper
	CrisisKeeper     crisis.Keeper
	UpgradeKeeper    upgrade.Keeper
	ParamsKeeper     params.Keeper
	IBCKeeper        *ibc.Keeper // IBC Keeper must be a pointer in the app, so we can SetRouter on it correctly
	EvidenceKeeper   evidence.Keeper
	TransferKeeper   transfer.Keeper

	// make scoped keepers public for test purposes
	ScopedIBCKeeper      capability.ScopedKeeper
	ScopedTransferKeeper capability.ScopedKeeper

	// the module manager
	mm *module.Manager

	// simulation manager
	sm *module.SimulationManager
}

// NewSimApp returns a reference to an initialized SimApp.
func NewSimApp(
	logger log.Logger, db dbm.DB, traceStore io.Writer, loadLatest bool, skipUpgradeHeights map[int64]bool,
	homePath string, invCheckPeriod uint, baseAppOptions ...func(*baseapp.BaseApp),
) *SimApp {

	// TODO: Remove cdc in favor of appCodec once all modules are migrated.
	cdc := codecstd.MakeCodec(ModuleBasics)
	appCodec := codecstd.NewAppCodec(cdc)

	bApp := baseapp.NewBaseApp(appName, logger, db, auth.DefaultTxDecoder(cdc), baseAppOptions...)
	bApp.SetCommitMultiStoreTracer(traceStore)
	bApp.SetAppVersion(version.Version)

	keys := sdk.NewKVStoreKeys(
		auth.StoreKey, bank.StoreKey, staking.StoreKey,
		mint.StoreKey, distr.StoreKey, slashing.StoreKey,
		gov.StoreKey, params.StoreKey, ibc.StoreKey, upgrade.StoreKey,
		evidence.StoreKey, transfer.StoreKey, capability.StoreKey,
	)
	tkeys := sdk.NewTransientStoreKeys(params.TStoreKey)
	memKeys := sdk.NewMemoryStoreKeys(capability.MemStoreKey)

	app := &SimApp{
		BaseApp:        bApp,
		cdc:            cdc,
		invCheckPeriod: invCheckPeriod,
		keys:           keys,
		tkeys:          tkeys,
		memKeys:        memKeys,
		subspaces:      make(map[string]params.Subspace),
	}

	// init params keeper and subspaces
	app.ParamsKeeper = params.NewKeeper(appCodec, keys[params.StoreKey], tkeys[params.TStoreKey])
	app.subspaces[auth.ModuleName] = app.ParamsKeeper.Subspace(auth.DefaultParamspace)
	app.subspaces[bank.ModuleName] = app.ParamsKeeper.Subspace(bank.DefaultParamspace)
	app.subspaces[staking.ModuleName] = app.ParamsKeeper.Subspace(staking.DefaultParamspace)
	app.subspaces[mint.ModuleName] = app.ParamsKeeper.Subspace(mint.DefaultParamspace)
	app.subspaces[distr.ModuleName] = app.ParamsKeeper.Subspace(distr.DefaultParamspace)
	app.subspaces[slashing.ModuleName] = app.ParamsKeeper.Subspace(slashing.DefaultParamspace)
	app.subspaces[gov.ModuleName] = app.ParamsKeeper.Subspace(gov.DefaultParamspace).WithKeyTable(gov.ParamKeyTable())
	app.subspaces[crisis.ModuleName] = app.ParamsKeeper.Subspace(crisis.DefaultParamspace)

	// set the BaseApp's parameter store
	bApp.SetParamStore(app.ParamsKeeper.Subspace(baseapp.Paramspace).WithKeyTable(std.ConsensusParamsKeyTable()))

	// add capability keeper and ScopeToModule for ibc module
	app.CapabilityKeeper = capability.NewKeeper(appCodec, keys[capability.StoreKey], memKeys[capability.MemStoreKey])
	scopedIBCKeeper := app.CapabilityKeeper.ScopeToModule(ibc.ModuleName)
	scopedTransferKeeper := app.CapabilityKeeper.ScopeToModule(transfer.ModuleName)

	// add keepers
	app.AccountKeeper = auth.NewAccountKeeper(
		appCodec, keys[auth.StoreKey], app.subspaces[auth.ModuleName], auth.ProtoBaseAccount, maccPerms,
	)
	app.BankKeeper = bank.NewBaseKeeper(
		appCodec, keys[bank.StoreKey], app.AccountKeeper, app.subspaces[bank.ModuleName], app.BlacklistedAccAddrs(),
	)
	stakingKeeper := staking.NewKeeper(
		appCodec, keys[staking.StoreKey], app.AccountKeeper, app.BankKeeper, app.subspaces[staking.ModuleName],
	)
	app.MintKeeper = mint.NewKeeper(
		appCodec, keys[mint.StoreKey], app.subspaces[mint.ModuleName], &stakingKeeper,
		app.AccountKeeper, app.BankKeeper, auth.FeeCollectorName,
	)
	app.DistrKeeper = distr.NewKeeper(
		appCodec, keys[distr.StoreKey], app.subspaces[distr.ModuleName], app.AccountKeeper, app.BankKeeper,
		&stakingKeeper, auth.FeeCollectorName, app.ModuleAccountAddrs(),
	)
	app.SlashingKeeper = slashing.NewKeeper(
		appCodec, keys[slashing.StoreKey], &stakingKeeper, app.subspaces[slashing.ModuleName],
	)
	app.CrisisKeeper = crisis.NewKeeper(
		app.subspaces[crisis.ModuleName], invCheckPeriod, app.BankKeeper, auth.FeeCollectorName,
	)
	app.UpgradeKeeper = upgrade.NewKeeper(skipUpgradeHeights, keys[upgrade.StoreKey], appCodec, homePath)

	// register the proposal types
	govRouter := gov.NewRouter()
	govRouter.AddRoute(gov.RouterKey, gov.ProposalHandler).
		AddRoute(paramproposal.RouterKey, params.NewParamChangeProposalHandler(app.ParamsKeeper)).
		AddRoute(distr.RouterKey, distr.NewCommunityPoolSpendProposalHandler(app.DistrKeeper)).
		AddRoute(upgrade.RouterKey, upgrade.NewSoftwareUpgradeProposalHandler(app.UpgradeKeeper))
	app.GovKeeper = gov.NewKeeper(
		appCodec, keys[gov.StoreKey], app.subspaces[gov.ModuleName], app.AccountKeeper, app.BankKeeper,
		&stakingKeeper, govRouter,
	)

	// register the staking hooks
	// NOTE: stakingKeeper above is passed by reference, so that it will contain these hooks
	app.StakingKeeper = *stakingKeeper.SetHooks(
		staking.NewMultiStakingHooks(app.DistrKeeper.Hooks(), app.SlashingKeeper.Hooks()),
	)

	// Create IBC Keeper
	app.IBCKeeper = ibc.NewKeeper(
		app.cdc, keys[ibc.StoreKey], app.StakingKeeper, scopedIBCKeeper,
	)

	// Create Transfer Keepers
	app.TransferKeeper = transfer.NewKeeper(
		app.cdc, keys[transfer.StoreKey],
		app.IBCKeeper.ChannelKeeper, &app.IBCKeeper.PortKeeper,
		app.AccountKeeper, app.BankKeeper, scopedTransferKeeper,
	)
	transferModule := transfer.NewAppModule(app.TransferKeeper)

	// Create static IBC router, add transfer route, then set and seal it
	ibcRouter := port.NewRouter()
	ibcRouter.AddRoute(transfer.ModuleName, transferModule)
	app.IBCKeeper.SetRouter(ibcRouter)

	// create evidence keeper with router
	evidenceKeeper := evidence.NewKeeper(
		appCodec, keys[evidence.StoreKey], &app.StakingKeeper, app.SlashingKeeper,
	)
	evidenceRouter := evidence.NewRouter().
		AddRoute(ibcclient.RouterKey, ibcclient.HandlerClientMisbehaviour(app.IBCKeeper.ClientKeeper))

	evidenceKeeper.SetRouter(evidenceRouter)
	app.EvidenceKeeper = *evidenceKeeper

	// NOTE: Any module instantiated in the module manager that is later modified
	// must be passed by reference here.
	app.mm = module.NewManager(
		genutil.NewAppModule(app.AccountKeeper, app.StakingKeeper, app.BaseApp.DeliverTx),
		auth.NewAppModule(appCodec, app.AccountKeeper),
		bank.NewAppModule(appCodec, app.BankKeeper, app.AccountKeeper),
		capability.NewAppModule(*app.CapabilityKeeper),
		crisis.NewAppModule(&app.CrisisKeeper),
		gov.NewAppModule(appCodec, app.GovKeeper, app.AccountKeeper, app.BankKeeper),
		mint.NewAppModule(appCodec, app.MintKeeper, app.AccountKeeper),
		slashing.NewAppModule(appCodec, app.SlashingKeeper, app.AccountKeeper, app.BankKeeper, app.StakingKeeper),
		distr.NewAppModule(appCodec, app.DistrKeeper, app.AccountKeeper, app.BankKeeper, app.StakingKeeper),
		staking.NewAppModule(appCodec, app.StakingKeeper, app.AccountKeeper, app.BankKeeper),
		upgrade.NewAppModule(app.UpgradeKeeper),
		evidence.NewAppModule(appCodec, app.EvidenceKeeper),
		ibc.NewAppModule(app.IBCKeeper),
		params.NewAppModule(app.ParamsKeeper),
		transferModule,
	)

	// During begin block slashing happens after distr.BeginBlocker so that
	// there is nothing left over in the validator fee pool, so as to keep the
	// CanWithdrawInvariant invariant.
	// NOTE: staking module is required if HistoricalEntries param > 0
	app.mm.SetOrderBeginBlockers(
		upgrade.ModuleName, mint.ModuleName, distr.ModuleName, slashing.ModuleName,
		evidence.ModuleName, staking.ModuleName, ibc.ModuleName,
	)
	app.mm.SetOrderEndBlockers(crisis.ModuleName, gov.ModuleName, staking.ModuleName)

	// NOTE: The genutils moodule must occur after staking so that pools are
	// properly initialized with tokens from genesis accounts.
	// NOTE: Capability module must occur first so that it can initialize any capabilities
	// so that other modules that want to create or claim capabilities afterwards in InitChain
	// can do so safely.
	app.mm.SetOrderInitGenesis(
		capability.ModuleName, auth.ModuleName, distr.ModuleName, staking.ModuleName, bank.ModuleName,
		slashing.ModuleName, gov.ModuleName, mint.ModuleName, crisis.ModuleName,
		ibc.ModuleName, genutil.ModuleName, evidence.ModuleName, transfer.ModuleName,
	)

	app.mm.RegisterInvariants(&app.CrisisKeeper)
	app.mm.RegisterRoutes(app.Router(), app.QueryRouter())

	// create the simulation manager and define the order of the modules for deterministic simulations
	//
	// NOTE: this is not required apps that don't use the simulator for fuzz testing
	// transactions
	app.sm = module.NewSimulationManager(
		auth.NewAppModule(appCodec, app.AccountKeeper),
		bank.NewAppModule(appCodec, app.BankKeeper, app.AccountKeeper),
		gov.NewAppModule(appCodec, app.GovKeeper, app.AccountKeeper, app.BankKeeper),
		mint.NewAppModule(appCodec, app.MintKeeper, app.AccountKeeper),
		staking.NewAppModule(appCodec, app.StakingKeeper, app.AccountKeeper, app.BankKeeper),
		distr.NewAppModule(appCodec, app.DistrKeeper, app.AccountKeeper, app.BankKeeper, app.StakingKeeper),
		slashing.NewAppModule(appCodec, app.SlashingKeeper, app.AccountKeeper, app.BankKeeper, app.StakingKeeper),
		params.NewAppModule(app.ParamsKeeper),
		evidence.NewAppModule(appCodec, app.EvidenceKeeper),
	)

	app.sm.RegisterStoreDecoders()

	// initialize stores
	app.MountKVStores(keys)
	app.MountTransientStores(tkeys)
	app.MountMemoryStores(memKeys)

	// initialize BaseApp
	app.SetInitChainer(app.InitChainer)
	app.SetBeginBlocker(app.BeginBlocker)
	app.SetAnteHandler(
		ante.NewAnteHandler(
			app.AccountKeeper, app.BankKeeper, *app.IBCKeeper, ante.DefaultSigVerificationGasConsumer,
		),
	)
	app.SetEndBlocker(app.EndBlocker)

	if loadLatest {
		if err := app.LoadLatestVersion(); err != nil {
			tmos.Exit(err.Error())
		}
	}

	// Initialize and seal the capability keeper so all persistent capabilities
	// are loaded in-memory and prevent any further modules from creating scoped
	// sub-keepers.
<<<<<<< HEAD
	ctx := app.BaseApp.NewContext(true, tmproto.Header{})
=======
	// This must be done during creation of baseapp rather than in InitChain so
	// that in-memory capabilities get regenerated on app restart
	ctx := app.BaseApp.NewContext(true, abci.Header{})
>>>>>>> f1fdde5d
	app.CapabilityKeeper.InitializeAndSeal(ctx)

	app.ScopedIBCKeeper = scopedIBCKeeper
	app.ScopedTransferKeeper = scopedTransferKeeper

	return app
}

// Name returns the name of the App
func (app *SimApp) Name() string { return app.BaseApp.Name() }

// BeginBlocker application updates every begin block
func (app *SimApp) BeginBlocker(ctx sdk.Context, req abci.RequestBeginBlock) abci.ResponseBeginBlock {
	return app.mm.BeginBlock(ctx, req)
}

// EndBlocker application updates every end block
func (app *SimApp) EndBlocker(ctx sdk.Context, req abci.RequestEndBlock) abci.ResponseEndBlock {
	return app.mm.EndBlock(ctx, req)
}

// InitChainer application update at chain initialization
func (app *SimApp) InitChainer(ctx sdk.Context, req abci.RequestInitChain) abci.ResponseInitChain {
	var genesisState GenesisState
	app.cdc.MustUnmarshalJSON(req.AppStateBytes, &genesisState)
	return app.mm.InitGenesis(ctx, app.cdc, genesisState)
}

// LoadHeight loads a particular height
func (app *SimApp) LoadHeight(height int64) error {
	return app.LoadVersion(height)
}

// ModuleAccountAddrs returns all the app's module account addresses.
func (app *SimApp) ModuleAccountAddrs() map[string]bool {
	modAccAddrs := make(map[string]bool)
	for acc := range maccPerms {
		modAccAddrs[auth.NewModuleAddress(acc).String()] = true
	}

	return modAccAddrs
}

// BlacklistedAccAddrs returns all the app's module account addresses black listed for receiving tokens.
func (app *SimApp) BlacklistedAccAddrs() map[string]bool {
	blacklistedAddrs := make(map[string]bool)
	for acc := range maccPerms {
		blacklistedAddrs[auth.NewModuleAddress(acc).String()] = !allowedReceivingModAcc[acc]
	}

	return blacklistedAddrs
}

// Codec returns SimApp's codec.
//
// NOTE: This is solely to be used for testing purposes as it may be desirable
// for modules to register their own custom testing types.
func (app *SimApp) Codec() *codec.Codec {
	return app.cdc
}

// GetKey returns the KVStoreKey for the provided store key.
//
// NOTE: This is solely to be used for testing purposes.
func (app *SimApp) GetKey(storeKey string) *sdk.KVStoreKey {
	return app.keys[storeKey]
}

// GetTKey returns the TransientStoreKey for the provided store key.
//
// NOTE: This is solely to be used for testing purposes.
func (app *SimApp) GetTKey(storeKey string) *sdk.TransientStoreKey {
	return app.tkeys[storeKey]
}

// GetMemKey returns the MemStoreKey for the provided mem key.
//
// NOTE: This is solely used for testing purposes.
func (app *SimApp) GetMemKey(storeKey string) *sdk.MemoryStoreKey {
	return app.memKeys[storeKey]
}

// GetSubspace returns a param subspace for a given module name.
//
// NOTE: This is solely to be used for testing purposes.
func (app *SimApp) GetSubspace(moduleName string) params.Subspace {
	return app.subspaces[moduleName]
}

// SimulationManager implements the SimulationApp interface
func (app *SimApp) SimulationManager() *module.SimulationManager {
	return app.sm
}

// GetMaccPerms returns a copy of the module account permissions
func GetMaccPerms() map[string][]string {
	dupMaccPerms := make(map[string][]string)
	for k, v := range maccPerms {
		dupMaccPerms[k] = v
	}
	return dupMaccPerms
}<|MERGE_RESOLUTION|>--- conflicted
+++ resolved
@@ -344,13 +344,9 @@
 	// Initialize and seal the capability keeper so all persistent capabilities
 	// are loaded in-memory and prevent any further modules from creating scoped
 	// sub-keepers.
-<<<<<<< HEAD
-	ctx := app.BaseApp.NewContext(true, tmproto.Header{})
-=======
 	// This must be done during creation of baseapp rather than in InitChain so
 	// that in-memory capabilities get regenerated on app restart
-	ctx := app.BaseApp.NewContext(true, abci.Header{})
->>>>>>> f1fdde5d
+	ctx := app.BaseApp.NewContext(true, tmproto.Header{})
 	app.CapabilityKeeper.InitializeAndSeal(ctx)
 
 	app.ScopedIBCKeeper = scopedIBCKeeper
