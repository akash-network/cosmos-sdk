module cosmossdk.io/collections

go 1.23.2

require (
<<<<<<< HEAD
	cosmossdk.io/core v1.0.0
	cosmossdk.io/core/testing v0.0.1
	cosmossdk.io/schema v1.0.0
=======
	cosmossdk.io/schema v1.0.0
	github.com/cosmos/cosmos-db v1.1.1
>>>>>>> 4f445ed9
	github.com/cosmos/gogoproto v1.7.0
	github.com/google/go-cmp v0.6.0
	github.com/stretchr/testify v1.10.0
	github.com/tidwall/btree v1.7.0
<<<<<<< HEAD
	google.golang.org/protobuf v1.36.4
	pgregory.net/rapid v1.1.0
)

require (
	github.com/davecgh/go-spew v1.1.2-0.20180830191138-d8f796af33cc // indirect
	github.com/golang/protobuf v1.5.4 // indirect
	github.com/pmezard/go-difflib v1.0.1-0.20181226105442-5d4384ee4fb2 // indirect
=======
	google.golang.org/protobuf v1.36.6
	pgregory.net/rapid v1.2.0
)

require (
	github.com/DataDog/zstd v1.4.5 // indirect
	github.com/beorn7/perks v1.0.1 // indirect
	github.com/cespare/xxhash/v2 v2.2.0 // indirect
	github.com/cockroachdb/errors v1.11.3 // indirect
	github.com/cockroachdb/fifo v0.0.0-20240606204812-0bbfbd93a7ce // indirect
	github.com/cockroachdb/logtags v0.0.0-20230118201751-21c54148d20b // indirect
	github.com/cockroachdb/pebble v1.1.2 // indirect
	github.com/cockroachdb/redact v1.1.5 // indirect
	github.com/cockroachdb/tokenbucket v0.0.0-20230807174530-cc333fc44b06 // indirect
	github.com/davecgh/go-spew v1.1.2-0.20180830191138-d8f796af33cc // indirect
	github.com/getsentry/sentry-go v0.27.0 // indirect
	github.com/gogo/protobuf v1.3.2 // indirect
	github.com/golang/protobuf v1.5.4 // indirect
	github.com/golang/snappy v0.0.4 // indirect
	github.com/google/btree v1.1.3 // indirect
	github.com/klauspost/compress v1.16.0 // indirect
	github.com/kr/pretty v0.3.1 // indirect
	github.com/kr/text v0.2.0 // indirect
	github.com/linxGnu/grocksdb v1.8.12 // indirect
	github.com/matttproud/golang_protobuf_extensions v1.0.2-0.20181231171920-c182affec369 // indirect
	github.com/pkg/errors v0.9.1 // indirect
	github.com/pmezard/go-difflib v1.0.1-0.20181226105442-5d4384ee4fb2 // indirect
	github.com/prometheus/client_golang v1.12.0 // indirect
	github.com/prometheus/client_model v0.2.1-0.20210607210712-147c58e9608a // indirect
	github.com/prometheus/common v0.32.1 // indirect
	github.com/prometheus/procfs v0.7.3 // indirect
	github.com/rogpeppe/go-internal v1.9.0 // indirect
	github.com/spf13/cast v1.7.1 // indirect
	github.com/syndtr/goleveldb v1.0.1-0.20210819022825-2ae1ddf74ef7 // indirect
	golang.org/x/exp v0.0.0-20230626212559-97b1e661b5df // indirect
	golang.org/x/sys v0.18.0 // indirect
	golang.org/x/text v0.14.0 // indirect
>>>>>>> 4f445ed9
	gopkg.in/yaml.v3 v3.0.1 // indirect
)<|MERGE_RESOLUTION|>--- conflicted
+++ resolved
@@ -3,28 +3,12 @@
 go 1.23.2
 
 require (
-<<<<<<< HEAD
-	cosmossdk.io/core v1.0.0
-	cosmossdk.io/core/testing v0.0.1
-	cosmossdk.io/schema v1.0.0
-=======
 	cosmossdk.io/schema v1.0.0
 	github.com/cosmos/cosmos-db v1.1.1
->>>>>>> 4f445ed9
 	github.com/cosmos/gogoproto v1.7.0
 	github.com/google/go-cmp v0.6.0
 	github.com/stretchr/testify v1.10.0
 	github.com/tidwall/btree v1.7.0
-<<<<<<< HEAD
-	google.golang.org/protobuf v1.36.4
-	pgregory.net/rapid v1.1.0
-)
-
-require (
-	github.com/davecgh/go-spew v1.1.2-0.20180830191138-d8f796af33cc // indirect
-	github.com/golang/protobuf v1.5.4 // indirect
-	github.com/pmezard/go-difflib v1.0.1-0.20181226105442-5d4384ee4fb2 // indirect
-=======
 	google.golang.org/protobuf v1.36.6
 	pgregory.net/rapid v1.2.0
 )
@@ -62,6 +46,5 @@
 	golang.org/x/exp v0.0.0-20230626212559-97b1e661b5df // indirect
 	golang.org/x/sys v0.18.0 // indirect
 	golang.org/x/text v0.14.0 // indirect
->>>>>>> 4f445ed9
 	gopkg.in/yaml.v3 v3.0.1 // indirect
 )