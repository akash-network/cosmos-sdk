--- conflicted
+++ resolved
@@ -1,19 +1,12 @@
 package baseapp
 
 import (
-	"context"
-	"errors"
 	"fmt"
 	"io"
 	"math"
-<<<<<<< HEAD
-=======
 
 	dbm "github.com/cosmos/cosmos-db"
->>>>>>> 4f445ed9
-
-	"cosmossdk.io/core/server"
-	corestore "cosmossdk.io/core/store"
+
 	"cosmossdk.io/store/metrics"
 	pruningtypes "cosmossdk.io/store/pruning/types"
 	"cosmossdk.io/store/snapshots"
@@ -91,13 +84,9 @@
 	return func(bapp *BaseApp) { bapp.cms.SetIAVLDisableFastNode(disable) }
 }
 
-<<<<<<< HEAD
-// SetIAVLSyncPruning set sync/async pruning in the IAVL store.
-=======
 // SetIAVLSyncPruning set sync/async pruning in the IAVL store. Developers should rarely use this.
 // This option was added to allow the `Prune` command to force synchronous pruning, which is needed to allow the
 // command to wait before returning.
->>>>>>> 4f445ed9
 func SetIAVLSyncPruning(syncPruning bool) func(*BaseApp) {
 	return func(bapp *BaseApp) { bapp.cms.SetIAVLSyncPruning(syncPruning) }
 }
@@ -135,23 +124,9 @@
 	}
 }
 
-<<<<<<< HEAD
-// SetIncludeNestedMsgsGas sets the message types for which gas costs for its nested messages are calculated when simulating.
-func SetIncludeNestedMsgsGas(msgs []sdk.Msg) func(*BaseApp) {
-	return func(app *BaseApp) {
-		app.includeNestedMsgsGas = make(map[string]struct{})
-		for _, msg := range msgs {
-			if _, ok := msg.(HasNestedMsgs); !ok {
-				continue
-			}
-			app.includeNestedMsgsGas[sdk.MsgTypeURL(msg)] = struct{}{}
-		}
-	}
-=======
 // DisableBlockGasMeter disables the block gas meter.
 func DisableBlockGasMeter() func(*BaseApp) {
 	return func(app *BaseApp) { app.SetDisableBlockGasMeter(true) }
->>>>>>> 4f445ed9
 }
 
 func (app *BaseApp) SetName(name string) {
@@ -179,17 +154,12 @@
 	app.version = v
 }
 
-// SetAppVersion sets the application's version this is used as part of the
-// header in blocks and is returned to the consensus engine in EndBlock.
-func (app *BaseApp) SetAppVersion(ctx context.Context, v uint64) error {
-	if app.versionModifier == nil {
-		return errors.New("version modifier must be set to set app version")
-	}
-
-	return app.versionModifier.SetAppVersion(ctx, v)
-}
-
-func (app *BaseApp) SetDB(db corestore.KVStoreWithBatch) {
+// SetProtocolVersion sets the application's protocol version
+func (app *BaseApp) SetProtocolVersion(v uint64) {
+	app.appVersion = v
+}
+
+func (app *BaseApp) SetDB(db dbm.DB) {
 	if app.sealed {
 		panic("SetDB() on sealed BaseApp")
 	}
@@ -297,11 +267,7 @@
 	app.fauxMerkleMode = true
 }
 
-<<<<<<< HEAD
-// SetNotSigverifyTx during simulation testing, transaction signature verification needs to be ignored.
-=======
 // SetNotSigverify during simulation testing, transaction signature verification needs to be ignored.
->>>>>>> 4f445ed9
 func (app *BaseApp) SetNotSigverifyTx() {
 	app.sigverifyTx = false
 }
@@ -352,15 +318,6 @@
 	app.txEncoder = txEncoder
 }
 
-// SetVersionModifier sets the version modifier for the BaseApp that allows to set the app version.
-func (app *BaseApp) SetVersionModifier(versionModifier server.VersionModifier) {
-	if app.sealed {
-		panic("SetVersionModifier() on sealed BaseApp")
-	}
-
-	app.versionModifier = versionModifier
-}
-
 // SetQueryMultiStore set a alternative MultiStore implementation to support grpc query service.
 //
 // Ref: https://github.com/cosmos/cosmos-sdk/issues/13317
@@ -393,11 +350,7 @@
 	app.prepareProposal = handler
 }
 
-<<<<<<< HEAD
-// SetCheckTxHandler sets the checkTx function for the BaseApp.
-=======
 // SetCheckTx sets the checkTx function for the BaseApp.
->>>>>>> 4f445ed9
 func (app *BaseApp) SetCheckTxHandler(handler sdk.CheckTxHandler) {
 	if app.sealed {
 		panic("SetCheckTxHandler() on sealed BaseApp")
@@ -433,20 +386,14 @@
 
 // SetStreamingManager sets the streaming manager for the BaseApp.
 func (app *BaseApp) SetStreamingManager(manager storetypes.StreamingManager) {
-	if app.sealed {
-		panic("SetStreamingManager() on sealed BaseApp")
-	}
 	app.streamingManager = manager
 }
 
-<<<<<<< HEAD
-=======
 // SetDisableBlockGasMeter sets the disableBlockGasMeter flag for the BaseApp.
 func (app *BaseApp) SetDisableBlockGasMeter(disableBlockGasMeter bool) {
 	app.disableBlockGasMeter = disableBlockGasMeter
 }
 
->>>>>>> 4f445ed9
 // SetMsgServiceRouter sets the MsgServiceRouter of a BaseApp.
 func (app *BaseApp) SetMsgServiceRouter(msgServiceRouter *MsgServiceRouter) {
 	app.msgServiceRouter = msgServiceRouter
