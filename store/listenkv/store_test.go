--- conflicted
+++ resolved
@@ -4,15 +4,9 @@
 	"fmt"
 	"testing"
 
-<<<<<<< HEAD
-	"github.com/stretchr/testify/require"
-
-	coretesting "cosmossdk.io/core/testing"
-=======
 	dbm "github.com/cosmos/cosmos-db"
 	"github.com/stretchr/testify/require"
 
->>>>>>> 4f445ed9
 	"cosmossdk.io/store/dbadapter"
 	"cosmossdk.io/store/internal/kv"
 	"cosmossdk.io/store/listenkv"
@@ -25,7 +19,7 @@
 func keyFmt(i int) []byte { return bz(fmt.Sprintf("key%0.8d", i)) }
 func valFmt(i int) []byte { return bz(fmt.Sprintf("value%0.8d", i)) }
 
-var kvPairs = []kv.Pair{ //nolint:staticcheck // We are in store v1.
+var kvPairs = []kv.Pair{
 	{Key: keyFmt(1), Value: valFmt(1)},
 	{Key: keyFmt(2), Value: valFmt(2)},
 	{Key: keyFmt(3), Value: valFmt(3)},
@@ -44,7 +38,7 @@
 }
 
 func newEmptyListenKVStore(listener *types.MemoryListener) *listenkv.Store {
-	memDB := dbadapter.Store{DB: coretesting.NewMemDB()}
+	memDB := dbadapter.Store{DB: dbm.NewMemDB()}
 
 	return listenkv.NewStore(memDB, testStoreKey, listener)
 }
@@ -271,7 +265,7 @@
 }
 
 func TestListenKVStoreGetStoreType(t *testing.T) {
-	memDB := dbadapter.Store{DB: coretesting.NewMemDB()}
+	memDB := dbadapter.Store{DB: dbm.NewMemDB()}
 	store := newEmptyListenKVStore(nil)
 	require.Equal(t, memDB.GetStoreType(), store.GetStoreType())
 }
