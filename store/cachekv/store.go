--- conflicted
+++ resolved
@@ -6,14 +6,10 @@
 	"sort"
 	"sync"
 
-<<<<<<< HEAD
-=======
 	dbm "github.com/cosmos/cosmos-db"
 
->>>>>>> 4f445ed9
 	"cosmossdk.io/math"
 	"cosmossdk.io/store/cachekv/internal"
-	dbm "cosmossdk.io/store/db"
 	"cosmossdk.io/store/internal/conv"
 	"cosmossdk.io/store/internal/kv"
 	"cosmossdk.io/store/tracekv"
@@ -109,8 +105,12 @@
 		// Clear the cache using the map clearing idiom
 		// and not allocating fresh objects.
 		// Please see https://bencher.orijtech.com/perfclinic/mapclearing/
-		clear(store.cache)
-		clear(store.unsortedCache)
+		for key := range store.cache {
+			delete(store.cache, key)
+		}
+		for key := range store.unsortedCache {
+			delete(store.unsortedCache, key)
+		}
 	}
 	store.sortedCache = internal.NewBTree()
 }
@@ -301,9 +301,9 @@
 	}
 
 	n := len(store.unsortedCache)
-	unsorted := make([]*kv.Pair, 0) //nolint:staticcheck // We are in store v1.
+	unsorted := make([]*kv.Pair, 0)
 	// If the unsortedCache is too big, its costs too much to determine
-	// what's in the subset we are concerned about.
+	// whats in the subset we are concerned about.
 	// If you are interleaving iterator calls with writes, this can easily become an
 	// O(N^2) overhead.
 	// Even without that, too many range checks eventually becomes more expensive
@@ -313,7 +313,7 @@
 			// dbm.IsKeyInDomain is nil safe and returns true iff key is greater than start
 			if dbm.IsKeyInDomain(conv.UnsafeStrToBytes(key), start, end) {
 				cacheValue := store.cache[key]
-				unsorted = append(unsorted, &kv.Pair{Key: []byte(key), Value: cacheValue.value}) //nolint:staticcheck // We are in store v1.
+				unsorted = append(unsorted, &kv.Pair{Key: []byte(key), Value: cacheValue.value})
 			}
 		}
 		store.clearUnsortedCacheSubset(unsorted, stateUnsorted)
@@ -356,21 +356,23 @@
 		}
 	}
 
-	kvL := make([]*kv.Pair, 0, 1+endIndex-startIndex) //nolint:staticcheck // We are in store v1.
+	kvL := make([]*kv.Pair, 0, 1+endIndex-startIndex)
 	for i := startIndex; i <= endIndex; i++ {
 		key := strL[i]
 		cacheValue := store.cache[key]
-		kvL = append(kvL, &kv.Pair{Key: []byte(key), Value: cacheValue.value}) //nolint:staticcheck // We are in store v1.
+		kvL = append(kvL, &kv.Pair{Key: []byte(key), Value: cacheValue.value})
 	}
 
 	// kvL was already sorted so pass it in as is.
 	store.clearUnsortedCacheSubset(kvL, stateAlreadySorted)
 }
 
-func (store *Store) clearUnsortedCacheSubset(unsorted []*kv.Pair, sortState sortState) { //nolint:staticcheck // We are in store v1.
+func (store *Store) clearUnsortedCacheSubset(unsorted []*kv.Pair, sortState sortState) {
 	n := len(store.unsortedCache)
 	if len(unsorted) == n { // This pattern allows the Go compiler to emit the map clearing idiom for the entire map.
-		clear(store.unsortedCache)
+		for key := range store.unsortedCache {
+			delete(store.unsortedCache, key)
+		}
 	} else { // Otherwise, normally delete the unsorted keys from the map.
 		for _, kv := range unsorted {
 			delete(store.unsortedCache, conv.UnsafeBytesToStr(kv.Key))
