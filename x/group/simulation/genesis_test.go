package simulation_test

import (
	"encoding/json"
	"math/rand"
	"testing"

	"github.com/stretchr/testify/require"

	sdkmath "cosmossdk.io/math"
<<<<<<< HEAD
	"cosmossdk.io/x/bank"
	"cosmossdk.io/x/group"
	groupmodule "cosmossdk.io/x/group/module"
	"cosmossdk.io/x/group/simulation"

	codectestutil "github.com/cosmos/cosmos-sdk/codec/testutil"
=======

>>>>>>> 4f445ed9
	"github.com/cosmos/cosmos-sdk/types/module"
	moduletestutil "github.com/cosmos/cosmos-sdk/types/module/testutil"
	simtypes "github.com/cosmos/cosmos-sdk/types/simulation"
)

func TestRandomizedGenState(t *testing.T) {
	encodingConfig := moduletestutil.MakeTestEncodingConfig(codectestutil.CodecOptions{}, groupmodule.AppModule{}, bank.AppModule{})
	cdc := encodingConfig.Codec
	cdcOpts := codectestutil.CodecOptions{}

	s := rand.NewSource(1)
	r := rand.New(s)

	simState := module.SimulationState{
		AppParams:      make(simtypes.AppParams),
		Cdc:            cdc,
		AddressCodec:   cdcOpts.GetAddressCodec(),
		ValidatorCodec: cdcOpts.GetValidatorCodec(),
		Rand:           r,
		NumBonded:      3,
		Accounts:       simtypes.RandomAccounts(r, 3),
		InitialStake:   sdkmath.NewInt(1000),
		GenState:       make(map[string]json.RawMessage),
	}

	simulation.RandomizedGenState(&simState)
	var groupGenesis group.GenesisState
	simState.Cdc.MustUnmarshalJSON(simState.GenState[group.ModuleName], &groupGenesis)

	require.Equal(t, int(groupGenesis.GroupSeq), len(simState.Accounts))
	require.Len(t, groupGenesis.Groups, len(simState.Accounts))
	require.Len(t, groupGenesis.GroupMembers, len(simState.Accounts))
	require.Equal(t, int(groupGenesis.GroupPolicySeq), len(simState.Accounts))
	require.Len(t, groupGenesis.GroupPolicies, len(simState.Accounts))
	require.Equal(t, int(groupGenesis.ProposalSeq), len(simState.Accounts))
	require.Len(t, groupGenesis.Proposals, len(simState.Accounts))
	require.Len(t, groupGenesis.Votes, len(simState.Accounts))
}<|MERGE_RESOLUTION|>--- conflicted
+++ resolved
@@ -8,39 +8,31 @@
 	"github.com/stretchr/testify/require"
 
 	sdkmath "cosmossdk.io/math"
-<<<<<<< HEAD
-	"cosmossdk.io/x/bank"
-	"cosmossdk.io/x/group"
-	groupmodule "cosmossdk.io/x/group/module"
-	"cosmossdk.io/x/group/simulation"
 
-	codectestutil "github.com/cosmos/cosmos-sdk/codec/testutil"
-=======
-
->>>>>>> 4f445ed9
 	"github.com/cosmos/cosmos-sdk/types/module"
 	moduletestutil "github.com/cosmos/cosmos-sdk/types/module/testutil"
 	simtypes "github.com/cosmos/cosmos-sdk/types/simulation"
+	"github.com/cosmos/cosmos-sdk/x/bank"
+	"github.com/cosmos/cosmos-sdk/x/group"
+	groupmodule "github.com/cosmos/cosmos-sdk/x/group/module"
+	"github.com/cosmos/cosmos-sdk/x/group/simulation"
 )
 
 func TestRandomizedGenState(t *testing.T) {
-	encodingConfig := moduletestutil.MakeTestEncodingConfig(codectestutil.CodecOptions{}, groupmodule.AppModule{}, bank.AppModule{})
+	encodingConfig := moduletestutil.MakeTestEncodingConfig(groupmodule.AppModuleBasic{}, bank.AppModuleBasic{})
 	cdc := encodingConfig.Codec
-	cdcOpts := codectestutil.CodecOptions{}
 
 	s := rand.NewSource(1)
 	r := rand.New(s)
 
 	simState := module.SimulationState{
-		AppParams:      make(simtypes.AppParams),
-		Cdc:            cdc,
-		AddressCodec:   cdcOpts.GetAddressCodec(),
-		ValidatorCodec: cdcOpts.GetValidatorCodec(),
-		Rand:           r,
-		NumBonded:      3,
-		Accounts:       simtypes.RandomAccounts(r, 3),
-		InitialStake:   sdkmath.NewInt(1000),
-		GenState:       make(map[string]json.RawMessage),
+		AppParams:    make(simtypes.AppParams),
+		Cdc:          cdc,
+		Rand:         r,
+		NumBonded:    3,
+		Accounts:     simtypes.RandomAccounts(r, 3),
+		InitialStake: sdkmath.NewInt(1000),
+		GenState:     make(map[string]json.RawMessage),
 	}
 
 	simulation.RandomizedGenState(&simState)
