package group

import (
	"github.com/cosmos/gogoproto/proto"
<<<<<<< HEAD
	gogoprotoany "github.com/cosmos/gogoproto/types/any"
=======
>>>>>>> 4f445ed9

	"github.com/cosmos/cosmos-sdk/codec/types"
	sdk "github.com/cosmos/cosmos-sdk/types"
	sdkerrors "github.com/cosmos/cosmos-sdk/types/errors"
	"github.com/cosmos/cosmos-sdk/types/tx"
)

var (
	_ sdk.Msg = &MsgCreateGroup{}
	_ sdk.Msg = &MsgUpdateGroupAdmin{}
	_ sdk.Msg = &MsgUpdateGroupMetadata{}
	_ sdk.Msg = &MsgUpdateGroupMembers{}
	_ sdk.Msg = &MsgUpdateGroupMembers{}
	_ sdk.Msg = &MsgCreateGroupWithPolicy{}
	_ sdk.Msg = &MsgCreateGroupPolicy{}
	_ sdk.Msg = &MsgUpdateGroupPolicyAdmin{}
	_ sdk.Msg = &MsgUpdateGroupPolicyDecisionPolicy{}
	_ sdk.Msg = &MsgUpdateGroupPolicyMetadata{}
	_ sdk.Msg = &MsgLeaveGroup{}
	_ sdk.Msg = &MsgExec{}
	_ sdk.Msg = &MsgVote{}
	_ sdk.Msg = &MsgWithdrawProposal{}
	_ sdk.Msg = &MsgSubmitProposal{}
	_ sdk.Msg = &MsgCreateGroupPolicy{}

	_ gogoprotoany.UnpackInterfacesMessage = MsgCreateGroupPolicy{}
	_ gogoprotoany.UnpackInterfacesMessage = MsgUpdateGroupPolicyDecisionPolicy{}
	_ gogoprotoany.UnpackInterfacesMessage = MsgCreateGroupWithPolicy{}
)

// GetGroupID gets the group id of the MsgUpdateGroupMetadata.
func (m *MsgUpdateGroupMetadata) GetGroupID() uint64 {
	return m.GroupId
}

// GetGroupID gets the group id of the MsgUpdateGroupMembers.
func (m *MsgUpdateGroupMembers) GetGroupID() uint64 {
	return m.GroupId
}

// GetGroupID gets the group id of the MsgUpdateGroupAdmin.
func (m *MsgUpdateGroupAdmin) GetGroupID() uint64 {
	return m.GroupId
}

// NewMsgCreateGroupWithPolicy creates a new MsgCreateGroupWithPolicy.
func NewMsgCreateGroupWithPolicy(admin string, members []MemberRequest, groupMetadata, groupPolicyMetadata string, groupPolicyAsAdmin bool, decisionPolicy DecisionPolicy) (*MsgCreateGroupWithPolicy, error) {
	m := &MsgCreateGroupWithPolicy{
		Admin:               admin,
		Members:             members,
		GroupMetadata:       groupMetadata,
		GroupPolicyMetadata: groupPolicyMetadata,
		GroupPolicyAsAdmin:  groupPolicyAsAdmin,
	}
	err := m.SetDecisionPolicy(decisionPolicy)
	if err != nil {
		return nil, err
	}
	return m, nil
}

// GetDecisionPolicy gets the decision policy of MsgCreateGroupWithPolicy.
func (m *MsgCreateGroupWithPolicy) GetDecisionPolicy() (DecisionPolicy, error) {
	decisionPolicy, ok := m.DecisionPolicy.GetCachedValue().(DecisionPolicy)
	if !ok {
		return nil, sdkerrors.ErrInvalidType.Wrapf("expected %T, got %T", (DecisionPolicy)(nil), m.DecisionPolicy.GetCachedValue())
	}
	return decisionPolicy, nil
}

// SetDecisionPolicy sets the decision policy for MsgCreateGroupWithPolicy.
func (m *MsgCreateGroupWithPolicy) SetDecisionPolicy(decisionPolicy DecisionPolicy) error {
	any, err := types.NewAnyWithValue(decisionPolicy)
	if err != nil {
		return err
	}
	m.DecisionPolicy = any
	return nil
}

// UnpackInterfaces implements UnpackInterfacesMessage.UnpackInterfaces
func (m MsgCreateGroupWithPolicy) UnpackInterfaces(unpacker gogoprotoany.AnyUnpacker) error {
	var decisionPolicy DecisionPolicy
	return unpacker.UnpackAny(m.DecisionPolicy, &decisionPolicy)
}

// NewMsgUpdateGroupPolicyDecisionPolicy creates a new MsgUpdateGroupPolicyDecisionPolicy.
func NewMsgUpdateGroupPolicyDecisionPolicy(admin, address string, decisionPolicy DecisionPolicy) (*MsgUpdateGroupPolicyDecisionPolicy, error) {
	m := &MsgUpdateGroupPolicyDecisionPolicy{
		Admin:              admin,
		GroupPolicyAddress: address,
	}
	err := m.SetDecisionPolicy(decisionPolicy)
	if err != nil {
		return nil, err
	}
	return m, nil
}

// SetDecisionPolicy sets the decision policy for MsgUpdateGroupPolicyDecisionPolicy.
func (m *MsgUpdateGroupPolicyDecisionPolicy) SetDecisionPolicy(decisionPolicy DecisionPolicy) error {
	msg, ok := decisionPolicy.(proto.Message)
	if !ok {
		return sdkerrors.ErrInvalidType.Wrapf("can't proto marshal %T", msg)
	}
	any, err := types.NewAnyWithValue(msg)
	if err != nil {
		return err
	}
	m.DecisionPolicy = any
	return nil
}

// GetDecisionPolicy gets the decision policy of MsgUpdateGroupPolicyDecisionPolicy.
func (m *MsgUpdateGroupPolicyDecisionPolicy) GetDecisionPolicy() (DecisionPolicy, error) {
	decisionPolicy, ok := m.DecisionPolicy.GetCachedValue().(DecisionPolicy)
	if !ok {
		return nil, sdkerrors.ErrInvalidType.Wrapf("expected %T, got %T", (DecisionPolicy)(nil), m.DecisionPolicy.GetCachedValue())
	}

	return decisionPolicy, nil
}

// UnpackInterfaces implements UnpackInterfacesMessage.UnpackInterfaces
func (m MsgUpdateGroupPolicyDecisionPolicy) UnpackInterfaces(unpacker gogoprotoany.AnyUnpacker) error {
	var decisionPolicy DecisionPolicy
	return unpacker.UnpackAny(m.DecisionPolicy, &decisionPolicy)
}

// NewMsgCreateGroupPolicy creates a new MsgCreateGroupPolicy.
func NewMsgCreateGroupPolicy(admin string, group uint64, metadata string, decisionPolicy DecisionPolicy) (*MsgCreateGroupPolicy, error) {
	m := &MsgCreateGroupPolicy{
		Admin:    admin,
		GroupId:  group,
		Metadata: metadata,
	}
	err := m.SetDecisionPolicy(decisionPolicy)
	if err != nil {
		return nil, err
	}
	return m, nil
}

// GetAdmin gets the admin of MsgCreateGroupPolicy.
func (m *MsgCreateGroupPolicy) GetAdmin() string {
	return m.Admin
}

// GetGroupID gets the group id of MsgCreateGroupPolicy.
func (m *MsgCreateGroupPolicy) GetGroupID() uint64 {
	return m.GroupId
}

// GetMetadata gets the metadata of MsgCreateGroupPolicy.
func (m *MsgCreateGroupPolicy) GetMetadata() string {
	return m.Metadata
}

// GetDecisionPolicy gets the decision policy of MsgCreateGroupPolicy.
func (m *MsgCreateGroupPolicy) GetDecisionPolicy() (DecisionPolicy, error) {
	decisionPolicy, ok := m.DecisionPolicy.GetCachedValue().(DecisionPolicy)
	if !ok {
		return nil, sdkerrors.ErrInvalidType.Wrapf("expected %T, got %T", (DecisionPolicy)(nil), m.DecisionPolicy.GetCachedValue())
	}
	return decisionPolicy, nil
}

// SetDecisionPolicy sets the decision policy of MsgCreateGroupPolicy.
func (m *MsgCreateGroupPolicy) SetDecisionPolicy(decisionPolicy DecisionPolicy) error {
	any, err := types.NewAnyWithValue(decisionPolicy)
	if err != nil {
		return err
	}
	m.DecisionPolicy = any
	return nil
}

// UnpackInterfaces implements UnpackInterfacesMessage.UnpackInterfaces
func (m MsgCreateGroupPolicy) UnpackInterfaces(unpacker gogoprotoany.AnyUnpacker) error {
	var decisionPolicy DecisionPolicy
	return unpacker.UnpackAny(m.DecisionPolicy, &decisionPolicy)
}

// NewMsgSubmitProposal creates a new MsgSubmitProposal.
func NewMsgSubmitProposal(address string, proposers []string, msgs []sdk.Msg, metadata string, exec Exec, title, summary string) (*MsgSubmitProposal, error) {
	m := &MsgSubmitProposal{
		GroupPolicyAddress: address,
		Proposers:          proposers,
		Metadata:           metadata,
		Exec:               exec,
		Title:              title,
		Summary:            summary,
	}
	err := m.SetMsgs(msgs)
	if err != nil {
		return nil, err
	}
	return m, nil
}

// SetMsgs packs msgs into Any's
func (m *MsgSubmitProposal) SetMsgs(msgs []sdk.Msg) error {
	anys, err := tx.SetMsgs(msgs)
	if err != nil {
		return err
	}
	m.Messages = anys
	return nil
}

// GetMsgs unpacks m.Messages Any's into sdk.Msg's
func (m MsgSubmitProposal) GetMsgs() ([]sdk.Msg, error) {
	return tx.GetMsgs(m.Messages, "proposal")
}

// UnpackInterfaces implements UnpackInterfacesMessage.UnpackInterfaces
func (m MsgSubmitProposal) UnpackInterfaces(unpacker gogoprotoany.AnyUnpacker) error {
	return tx.UnpackInterfaces(unpacker, m.Messages)
}<|MERGE_RESOLUTION|>--- conflicted
+++ resolved
@@ -2,10 +2,6 @@
 
 import (
 	"github.com/cosmos/gogoproto/proto"
-<<<<<<< HEAD
-	gogoprotoany "github.com/cosmos/gogoproto/types/any"
-=======
->>>>>>> 4f445ed9
 
 	"github.com/cosmos/cosmos-sdk/codec/types"
 	sdk "github.com/cosmos/cosmos-sdk/types"
@@ -31,9 +27,9 @@
 	_ sdk.Msg = &MsgSubmitProposal{}
 	_ sdk.Msg = &MsgCreateGroupPolicy{}
 
-	_ gogoprotoany.UnpackInterfacesMessage = MsgCreateGroupPolicy{}
-	_ gogoprotoany.UnpackInterfacesMessage = MsgUpdateGroupPolicyDecisionPolicy{}
-	_ gogoprotoany.UnpackInterfacesMessage = MsgCreateGroupWithPolicy{}
+	_ types.UnpackInterfacesMessage = MsgCreateGroupPolicy{}
+	_ types.UnpackInterfacesMessage = MsgUpdateGroupPolicyDecisionPolicy{}
+	_ types.UnpackInterfacesMessage = MsgCreateGroupWithPolicy{}
 )
 
 // GetGroupID gets the group id of the MsgUpdateGroupMetadata.
@@ -87,16 +83,16 @@
 }
 
 // UnpackInterfaces implements UnpackInterfacesMessage.UnpackInterfaces
-func (m MsgCreateGroupWithPolicy) UnpackInterfaces(unpacker gogoprotoany.AnyUnpacker) error {
+func (m MsgCreateGroupWithPolicy) UnpackInterfaces(unpacker types.AnyUnpacker) error {
 	var decisionPolicy DecisionPolicy
 	return unpacker.UnpackAny(m.DecisionPolicy, &decisionPolicy)
 }
 
 // NewMsgUpdateGroupPolicyDecisionPolicy creates a new MsgUpdateGroupPolicyDecisionPolicy.
-func NewMsgUpdateGroupPolicyDecisionPolicy(admin, address string, decisionPolicy DecisionPolicy) (*MsgUpdateGroupPolicyDecisionPolicy, error) {
+func NewMsgUpdateGroupPolicyDecisionPolicy(admin, address sdk.AccAddress, decisionPolicy DecisionPolicy) (*MsgUpdateGroupPolicyDecisionPolicy, error) {
 	m := &MsgUpdateGroupPolicyDecisionPolicy{
-		Admin:              admin,
-		GroupPolicyAddress: address,
+		Admin:              admin.String(),
+		GroupPolicyAddress: address.String(),
 	}
 	err := m.SetDecisionPolicy(decisionPolicy)
 	if err != nil {
@@ -130,15 +126,15 @@
 }
 
 // UnpackInterfaces implements UnpackInterfacesMessage.UnpackInterfaces
-func (m MsgUpdateGroupPolicyDecisionPolicy) UnpackInterfaces(unpacker gogoprotoany.AnyUnpacker) error {
+func (m MsgUpdateGroupPolicyDecisionPolicy) UnpackInterfaces(unpacker types.AnyUnpacker) error {
 	var decisionPolicy DecisionPolicy
 	return unpacker.UnpackAny(m.DecisionPolicy, &decisionPolicy)
 }
 
 // NewMsgCreateGroupPolicy creates a new MsgCreateGroupPolicy.
-func NewMsgCreateGroupPolicy(admin string, group uint64, metadata string, decisionPolicy DecisionPolicy) (*MsgCreateGroupPolicy, error) {
+func NewMsgCreateGroupPolicy(admin sdk.AccAddress, group uint64, metadata string, decisionPolicy DecisionPolicy) (*MsgCreateGroupPolicy, error) {
 	m := &MsgCreateGroupPolicy{
-		Admin:    admin,
+		Admin:    admin.String(),
 		GroupId:  group,
 		Metadata: metadata,
 	}
@@ -184,7 +180,7 @@
 }
 
 // UnpackInterfaces implements UnpackInterfacesMessage.UnpackInterfaces
-func (m MsgCreateGroupPolicy) UnpackInterfaces(unpacker gogoprotoany.AnyUnpacker) error {
+func (m MsgCreateGroupPolicy) UnpackInterfaces(unpacker types.AnyUnpacker) error {
 	var decisionPolicy DecisionPolicy
 	return unpacker.UnpackAny(m.DecisionPolicy, &decisionPolicy)
 }
@@ -222,6 +218,6 @@
 }
 
 // UnpackInterfaces implements UnpackInterfacesMessage.UnpackInterfaces
-func (m MsgSubmitProposal) UnpackInterfaces(unpacker gogoprotoany.AnyUnpacker) error {
+func (m MsgSubmitProposal) UnpackInterfaces(unpacker types.AnyUnpacker) error {
 	return tx.UnpackInterfaces(unpacker, m.Messages)
 }