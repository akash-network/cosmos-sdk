package keeper

import (
	"context"

	"cosmossdk.io/errors"
	"cosmossdk.io/store/prefix"
	"cosmossdk.io/x/nft"

	"github.com/cosmos/cosmos-sdk/runtime"
	sdk "github.com/cosmos/cosmos-sdk/types"
)

// Mint defines a method for minting a new nft
func (k Keeper) Mint(ctx context.Context, token nft.NFT, receiver sdk.AccAddress) error {
	if !k.HasClass(ctx, token.ClassId) {
		return errors.Wrap(nft.ErrClassNotExists, token.ClassId)
	}

	if k.HasNFT(ctx, token.ClassId, token.Id) {
		return errors.Wrap(nft.ErrNFTExists, token.Id)
	}

	return k.mintWithNoCheck(ctx, token, receiver)
}

// mintWithNoCheck defines a method for minting a new nft
// Note: this method does not check whether the class already exists in nft.
// The upper-layer application needs to check it when it needs to use it.
func (k Keeper) mintWithNoCheck(ctx context.Context, token nft.NFT, receiver sdk.AccAddress) error {
	k.setNFT(ctx, token)
	k.setOwner(ctx, token.ClassId, token.Id, receiver)
	k.incrTotalSupply(ctx, token.ClassId)

	recStr, err := k.ac.BytesToString(receiver.Bytes())
	if err != nil {
		return err
	}
<<<<<<< HEAD

	return k.EventService.EventManager(ctx).Emit(&nft.EventMint{
=======
	return sdk.UnwrapSDKContext(ctx).EventManager().EmitTypedEvent(&nft.EventMint{
>>>>>>> 4f445ed9
		ClassId: token.ClassId,
		Id:      token.Id,
		Owner:   recStr,
	})
}

// Burn defines a method for burning a nft from a specific account.
// Note: When the upper module uses this method, it needs to authenticate nft
func (k Keeper) Burn(ctx context.Context, classID, nftID string) error {
	if !k.HasClass(ctx, classID) {
		return errors.Wrap(nft.ErrClassNotExists, classID)
	}

	if !k.HasNFT(ctx, classID, nftID) {
		return errors.Wrap(nft.ErrNFTNotExists, nftID)
	}

<<<<<<< HEAD
	err := k.burnWithNoCheck(ctx, classID, nftID)
	if err != nil {
		return err
	}
	return nil
=======
	return k.burnWithNoCheck(ctx, classID, nftID)
>>>>>>> 4f445ed9
}

// burnWithNoCheck defines a method for burning a nft from a specific account.
// Note: this method does not check whether the class already exists in nft.
// The upper-layer application needs to check it when it needs to use it
func (k Keeper) burnWithNoCheck(ctx context.Context, classID, nftID string) error {
	owner := k.GetOwner(ctx, classID, nftID)
	nftStore := k.getNFTStore(ctx, classID)
	nftStore.Delete([]byte(nftID))

	k.deleteOwner(ctx, classID, nftID, owner)
	k.decrTotalSupply(ctx, classID)
<<<<<<< HEAD

=======
>>>>>>> 4f445ed9
	ownerStr, err := k.ac.BytesToString(owner.Bytes())
	if err != nil {
		return err
	}

<<<<<<< HEAD
	return k.EventService.EventManager(ctx).Emit(&nft.EventBurn{
=======
	return sdk.UnwrapSDKContext(ctx).EventManager().EmitTypedEvent(&nft.EventBurn{
>>>>>>> 4f445ed9
		ClassId: classID,
		Id:      nftID,
		Owner:   ownerStr,
	})
}

// Update defines a method for updating an exist nft
// Note: When the upper module uses this method, it needs to authenticate nft
func (k Keeper) Update(ctx context.Context, token nft.NFT) error {
	if !k.HasClass(ctx, token.ClassId) {
		return errors.Wrap(nft.ErrClassNotExists, token.ClassId)
	}

	if !k.HasNFT(ctx, token.ClassId, token.Id) {
		return errors.Wrap(nft.ErrNFTNotExists, token.Id)
	}
	k.updateWithNoCheck(ctx, token)
	return nil
}

// updateWithNoCheck defines a method for updating an exist nft
// Note: this method does not check whether the class already exists in nft.
// The upper-layer application needs to check it when it needs to use it
func (k Keeper) updateWithNoCheck(ctx context.Context, token nft.NFT) {
	k.setNFT(ctx, token)
}

// Transfer defines a method for sending a nft from one account to another account.
// Note: When the upper module uses this method, it needs to authenticate nft
func (k Keeper) Transfer(ctx context.Context,
	classID string,
	nftID string,
	receiver sdk.AccAddress,
) error {
	if !k.HasClass(ctx, classID) {
		return errors.Wrap(nft.ErrClassNotExists, classID)
	}

	if !k.HasNFT(ctx, classID, nftID) {
		return errors.Wrap(nft.ErrNFTNotExists, nftID)
	}

<<<<<<< HEAD
	err := k.transferWithNoCheck(ctx, classID, nftID, receiver)
	if err != nil {
		return err
	}
	return nil
=======
	return k.transferWithNoCheck(ctx, classID, nftID, receiver)
>>>>>>> 4f445ed9
}

// transferWithNoCheck defines a method for sending a nft from one account to another account.
// Note: this method does not check whether the class already exists in nft.
// The upper-layer application needs to check it when it needs to use it
func (k Keeper) transferWithNoCheck(ctx context.Context,
	classID string,
	nftID string,
	receiver sdk.AccAddress,
) error {
	owner := k.GetOwner(ctx, classID, nftID)
	k.deleteOwner(ctx, classID, nftID, owner)
	k.setOwner(ctx, classID, nftID, receiver)
	return nil
}

// GetNFT returns the nft information of the specified classID and nftID
func (k Keeper) GetNFT(ctx context.Context, classID, nftID string) (nft.NFT, bool) {
	store := k.getNFTStore(ctx, classID)
	bz := store.Get([]byte(nftID))
	if len(bz) == 0 {
		return nft.NFT{}, false
	}
	var nft nft.NFT
	k.cdc.MustUnmarshal(bz, &nft)
	return nft, true
}

// GetNFTsOfClassByOwner returns all nft information of the specified classID under the specified owner
func (k Keeper) GetNFTsOfClassByOwner(ctx context.Context, classID string, owner sdk.AccAddress) (nfts []nft.NFT) {
	ownerStore := k.getClassStoreByOwner(ctx, owner, classID)
	iterator := ownerStore.Iterator(nil, nil)
	defer iterator.Close()
	for ; iterator.Valid(); iterator.Next() {
		nft, has := k.GetNFT(ctx, classID, string(iterator.Key()))
		if has {
			nfts = append(nfts, nft)
		}
	}
	return nfts
}

// GetNFTsOfClass returns all nft information under the specified classID
func (k Keeper) GetNFTsOfClass(ctx context.Context, classID string) (nfts []nft.NFT) {
	nftStore := k.getNFTStore(ctx, classID)
	iterator := nftStore.Iterator(nil, nil)
	defer iterator.Close()
	for ; iterator.Valid(); iterator.Next() {
		var nft nft.NFT
		k.cdc.MustUnmarshal(iterator.Value(), &nft)
		nfts = append(nfts, nft)
	}
	return nfts
}

// GetOwner returns the owner information of the specified nft
func (k Keeper) GetOwner(ctx context.Context, classID, nftID string) sdk.AccAddress {
	store := k.KVStoreService.OpenKVStore(ctx)
	bz, err := store.Get(ownerStoreKey(classID, nftID))
	if err != nil {
		panic(err)
	}
	return sdk.AccAddress(bz)
}

// GetBalance returns the specified account, the number of all nfts under the specified classID
func (k Keeper) GetBalance(ctx context.Context, classID string, owner sdk.AccAddress) uint64 {
	nfts := k.GetNFTsOfClassByOwner(ctx, classID, owner)
	return uint64(len(nfts))
}

// GetTotalSupply returns the number of all nfts under the specified classID
func (k Keeper) GetTotalSupply(ctx context.Context, classID string) uint64 {
	store := k.KVStoreService.OpenKVStore(ctx)
	bz, err := store.Get(classTotalSupply(classID))
	if err != nil {
		panic(err)
	}
	return sdk.BigEndianToUint64(bz)
}

// HasNFT determines whether the specified classID and nftID exist
func (k Keeper) HasNFT(ctx context.Context, classID, id string) bool {
	store := k.getNFTStore(ctx, classID)
	return store.Has([]byte(id))
}

func (k Keeper) setNFT(ctx context.Context, token nft.NFT) {
	nftStore := k.getNFTStore(ctx, token.ClassId)
	bz := k.cdc.MustMarshal(&token)
	nftStore.Set([]byte(token.Id), bz)
}

func (k Keeper) setOwner(ctx context.Context, classID, nftID string, owner sdk.AccAddress) {
<<<<<<< HEAD
	store := k.KVStoreService.OpenKVStore(ctx)
	err := store.Set(ownerStoreKey(classID, nftID), owner.Bytes())
	if err != nil {
		panic(err)
	}
=======
	store := k.storeService.OpenKVStore(ctx)
	_ = store.Set(ownerStoreKey(classID, nftID), owner.Bytes())
>>>>>>> 4f445ed9

	ownerStore := k.getClassStoreByOwner(ctx, owner, classID)
	ownerStore.Set([]byte(nftID), Placeholder)
}

func (k Keeper) deleteOwner(ctx context.Context, classID, nftID string, owner sdk.AccAddress) {
<<<<<<< HEAD
	store := k.KVStoreService.OpenKVStore(ctx)
	err := store.Delete(ownerStoreKey(classID, nftID))
	if err != nil {
		panic(err)
	}
=======
	store := k.storeService.OpenKVStore(ctx)
	_ = store.Delete(ownerStoreKey(classID, nftID))

>>>>>>> 4f445ed9
	ownerStore := k.getClassStoreByOwner(ctx, owner, classID)
	ownerStore.Delete([]byte(nftID))
}

func (k Keeper) getNFTStore(ctx context.Context, classID string) prefix.Store {
	store := k.KVStoreService.OpenKVStore(ctx)
	return prefix.NewStore(runtime.KVStoreAdapter(store), nftStoreKey(classID))
}

func (k Keeper) getClassStoreByOwner(ctx context.Context, owner sdk.AccAddress, classID string) prefix.Store {
	store := k.KVStoreService.OpenKVStore(ctx)
	key := nftOfClassByOwnerStoreKey(owner, classID)
	return prefix.NewStore(runtime.KVStoreAdapter(store), key)
}

func (k Keeper) prefixStoreNftOfClassByOwner(ctx context.Context, owner sdk.AccAddress) prefix.Store {
	store := k.KVStoreService.OpenKVStore(ctx)
	key := prefixNftOfClassByOwnerStoreKey(owner)
	return prefix.NewStore(runtime.KVStoreAdapter(store), key)
}

func (k Keeper) incrTotalSupply(ctx context.Context, classID string) {
	supply := k.GetTotalSupply(ctx, classID) + 1
	k.updateTotalSupply(ctx, classID, supply)
}

func (k Keeper) decrTotalSupply(ctx context.Context, classID string) {
	supply := k.GetTotalSupply(ctx, classID) - 1
	k.updateTotalSupply(ctx, classID, supply)
}

func (k Keeper) updateTotalSupply(ctx context.Context, classID string, supply uint64) {
	store := k.KVStoreService.OpenKVStore(ctx)
	supplyKey := classTotalSupply(classID)
	err := store.Set(supplyKey, sdk.Uint64ToBigEndian(supply))
	if err != nil {
		panic(err)
	}
}<|MERGE_RESOLUTION|>--- conflicted
+++ resolved
@@ -36,12 +36,7 @@
 	if err != nil {
 		return err
 	}
-<<<<<<< HEAD
-
-	return k.EventService.EventManager(ctx).Emit(&nft.EventMint{
-=======
 	return sdk.UnwrapSDKContext(ctx).EventManager().EmitTypedEvent(&nft.EventMint{
->>>>>>> 4f445ed9
 		ClassId: token.ClassId,
 		Id:      token.Id,
 		Owner:   recStr,
@@ -59,15 +54,7 @@
 		return errors.Wrap(nft.ErrNFTNotExists, nftID)
 	}
 
-<<<<<<< HEAD
-	err := k.burnWithNoCheck(ctx, classID, nftID)
-	if err != nil {
-		return err
-	}
-	return nil
-=======
 	return k.burnWithNoCheck(ctx, classID, nftID)
->>>>>>> 4f445ed9
 }
 
 // burnWithNoCheck defines a method for burning a nft from a specific account.
@@ -80,20 +67,12 @@
 
 	k.deleteOwner(ctx, classID, nftID, owner)
 	k.decrTotalSupply(ctx, classID)
-<<<<<<< HEAD
-
-=======
->>>>>>> 4f445ed9
 	ownerStr, err := k.ac.BytesToString(owner.Bytes())
 	if err != nil {
 		return err
 	}
 
-<<<<<<< HEAD
-	return k.EventService.EventManager(ctx).Emit(&nft.EventBurn{
-=======
 	return sdk.UnwrapSDKContext(ctx).EventManager().EmitTypedEvent(&nft.EventBurn{
->>>>>>> 4f445ed9
 		ClassId: classID,
 		Id:      nftID,
 		Owner:   ownerStr,
@@ -114,7 +93,7 @@
 	return nil
 }
 
-// updateWithNoCheck defines a method for updating an exist nft
+// Update defines a method for updating an exist nft
 // Note: this method does not check whether the class already exists in nft.
 // The upper-layer application needs to check it when it needs to use it
 func (k Keeper) updateWithNoCheck(ctx context.Context, token nft.NFT) {
@@ -136,18 +115,10 @@
 		return errors.Wrap(nft.ErrNFTNotExists, nftID)
 	}
 
-<<<<<<< HEAD
-	err := k.transferWithNoCheck(ctx, classID, nftID, receiver)
-	if err != nil {
-		return err
-	}
-	return nil
-=======
 	return k.transferWithNoCheck(ctx, classID, nftID, receiver)
->>>>>>> 4f445ed9
-}
-
-// transferWithNoCheck defines a method for sending a nft from one account to another account.
+}
+
+// Transfer defines a method for sending a nft from one account to another account.
 // Note: this method does not check whether the class already exists in nft.
 // The upper-layer application needs to check it when it needs to use it
 func (k Keeper) transferWithNoCheck(ctx context.Context,
@@ -202,7 +173,7 @@
 
 // GetOwner returns the owner information of the specified nft
 func (k Keeper) GetOwner(ctx context.Context, classID, nftID string) sdk.AccAddress {
-	store := k.KVStoreService.OpenKVStore(ctx)
+	store := k.storeService.OpenKVStore(ctx)
 	bz, err := store.Get(ownerStoreKey(classID, nftID))
 	if err != nil {
 		panic(err)
@@ -218,7 +189,7 @@
 
 // GetTotalSupply returns the number of all nfts under the specified classID
 func (k Keeper) GetTotalSupply(ctx context.Context, classID string) uint64 {
-	store := k.KVStoreService.OpenKVStore(ctx)
+	store := k.storeService.OpenKVStore(ctx)
 	bz, err := store.Get(classTotalSupply(classID))
 	if err != nil {
 		panic(err)
@@ -239,50 +210,34 @@
 }
 
 func (k Keeper) setOwner(ctx context.Context, classID, nftID string, owner sdk.AccAddress) {
-<<<<<<< HEAD
-	store := k.KVStoreService.OpenKVStore(ctx)
-	err := store.Set(ownerStoreKey(classID, nftID), owner.Bytes())
-	if err != nil {
-		panic(err)
-	}
-=======
 	store := k.storeService.OpenKVStore(ctx)
 	_ = store.Set(ownerStoreKey(classID, nftID), owner.Bytes())
->>>>>>> 4f445ed9
 
 	ownerStore := k.getClassStoreByOwner(ctx, owner, classID)
 	ownerStore.Set([]byte(nftID), Placeholder)
 }
 
 func (k Keeper) deleteOwner(ctx context.Context, classID, nftID string, owner sdk.AccAddress) {
-<<<<<<< HEAD
-	store := k.KVStoreService.OpenKVStore(ctx)
-	err := store.Delete(ownerStoreKey(classID, nftID))
-	if err != nil {
-		panic(err)
-	}
-=======
 	store := k.storeService.OpenKVStore(ctx)
 	_ = store.Delete(ownerStoreKey(classID, nftID))
 
->>>>>>> 4f445ed9
 	ownerStore := k.getClassStoreByOwner(ctx, owner, classID)
 	ownerStore.Delete([]byte(nftID))
 }
 
 func (k Keeper) getNFTStore(ctx context.Context, classID string) prefix.Store {
-	store := k.KVStoreService.OpenKVStore(ctx)
+	store := k.storeService.OpenKVStore(ctx)
 	return prefix.NewStore(runtime.KVStoreAdapter(store), nftStoreKey(classID))
 }
 
 func (k Keeper) getClassStoreByOwner(ctx context.Context, owner sdk.AccAddress, classID string) prefix.Store {
-	store := k.KVStoreService.OpenKVStore(ctx)
+	store := k.storeService.OpenKVStore(ctx)
 	key := nftOfClassByOwnerStoreKey(owner, classID)
 	return prefix.NewStore(runtime.KVStoreAdapter(store), key)
 }
 
 func (k Keeper) prefixStoreNftOfClassByOwner(ctx context.Context, owner sdk.AccAddress) prefix.Store {
-	store := k.KVStoreService.OpenKVStore(ctx)
+	store := k.storeService.OpenKVStore(ctx)
 	key := prefixNftOfClassByOwnerStoreKey(owner)
 	return prefix.NewStore(runtime.KVStoreAdapter(store), key)
 }
@@ -298,7 +253,7 @@
 }
 
 func (k Keeper) updateTotalSupply(ctx context.Context, classID string, supply uint64) {
-	store := k.KVStoreService.OpenKVStore(ctx)
+	store := k.storeService.OpenKVStore(ctx)
 	supplyKey := classTotalSupply(classID)
 	err := store.Set(supplyKey, sdk.Uint64ToBigEndian(supply))
 	if err != nil {
