package keeper_test

import (
	"bytes"
	"errors"
	"fmt"
	"testing"
	"time"

	"github.com/stretchr/testify/suite"
	abci "github.com/tendermint/tendermint/abci/types"
	tmproto "github.com/tendermint/tendermint/proto/types"
	tmtypes "github.com/tendermint/tendermint/types"

	"github.com/cosmos/cosmos-sdk/codec"
	"github.com/cosmos/cosmos-sdk/simapp"
	sdk "github.com/cosmos/cosmos-sdk/types"
	connectionexported "github.com/cosmos/cosmos-sdk/x/ibc/03-connection/exported"
	connectiontypes "github.com/cosmos/cosmos-sdk/x/ibc/03-connection/types"
	"github.com/cosmos/cosmos-sdk/x/ibc/04-channel/exported"
	"github.com/cosmos/cosmos-sdk/x/ibc/04-channel/types"
	ibctmtypes "github.com/cosmos/cosmos-sdk/x/ibc/07-tendermint/types"
	commitmentexported "github.com/cosmos/cosmos-sdk/x/ibc/23-commitment/exported"
	commitmenttypes "github.com/cosmos/cosmos-sdk/x/ibc/23-commitment/types"
	ibctypes "github.com/cosmos/cosmos-sdk/x/ibc/types"
	"github.com/cosmos/cosmos-sdk/x/staking"
)

// define constants used for testing
const (
	testClientIDA     = "testclientida"
	testConnectionIDA = "connectionidatob"

	testClientIDB     = "testclientidb"
	testConnectionIDB = "connectionidbtoa"

	testPort1 = "firstport"
	testPort2 = "secondport"
	testPort3 = "thirdport"

	testChannel1 = "firstchannel"
	testChannel2 = "secondchannel"
	testChannel3 = "thirdchannel"

	testChannelOrder   = exported.ORDERED
	testChannelVersion = "1.0"

	trustingPeriod time.Duration = time.Hour * 24 * 7 * 2
	ubdPeriod      time.Duration = time.Hour * 24 * 7 * 3
  maxClockDrift  time.Duration = time.Second * 10

	timeoutHeight            = 100
	timeoutTimestamp         = 100
	disabledTimeoutTimestamp = 0
	disabledTimeoutHeight    = 0
)

type KeeperTestSuite struct {
	suite.Suite

	cdc *codec.Codec

	chainA *TestChain
	chainB *TestChain
}

func (suite *KeeperTestSuite) SetupTest() {
	suite.chainA = NewTestChain(testClientIDA)
	suite.chainB = NewTestChain(testClientIDB)

	suite.cdc = suite.chainA.App.Codec()
}

func (suite *KeeperTestSuite) TestSetChannel() {
	ctx := suite.chainB.GetContext()
	_, found := suite.chainB.App.IBCKeeper.ChannelKeeper.GetChannel(ctx, testPort1, testChannel1)
	suite.False(found)

	channel := types.Channel{
		State:    exported.OPEN,
		Ordering: testChannelOrder,
		Counterparty: types.Counterparty{
			PortID:    testPort2,
			ChannelID: testChannel2,
		},
		ConnectionHops: []string{testConnectionIDA},
		Version:        testChannelVersion,
	}
	suite.chainB.App.IBCKeeper.ChannelKeeper.SetChannel(ctx, testPort1, testChannel1, channel)

	storedChannel, found := suite.chainB.App.IBCKeeper.ChannelKeeper.GetChannel(ctx, testPort1, testChannel1)
	suite.True(found)
	suite.Equal(channel, storedChannel)
}

func (suite KeeperTestSuite) TestGetAllChannels() {
	// Channel (Counterparty): A(C) -> C(B) -> B(A)
	counterparty1 := types.NewCounterparty(testPort1, testChannel1)
	counterparty2 := types.NewCounterparty(testPort2, testChannel2)
	counterparty3 := types.NewCounterparty(testPort3, testChannel3)

	channel1 := types.Channel{
		State:          exported.INIT,
		Ordering:       testChannelOrder,
		Counterparty:   counterparty3,
		ConnectionHops: []string{testConnectionIDA},
		Version:        testChannelVersion,
	}

	channel2 := types.Channel{
		State:          exported.INIT,
		Ordering:       testChannelOrder,
		Counterparty:   counterparty1,
		ConnectionHops: []string{testConnectionIDA},
		Version:        testChannelVersion,
	}

	channel3 := types.Channel{
		State:          exported.CLOSED,
		Ordering:       testChannelOrder,
		Counterparty:   counterparty2,
		ConnectionHops: []string{testConnectionIDA},
		Version:        testChannelVersion,
	}

	expChannels := []types.IdentifiedChannel{
		{Channel: channel1, PortIdentifier: testPort1, ChannelIdentifier: testChannel1},
		{Channel: channel2, PortIdentifier: testPort2, ChannelIdentifier: testChannel2},
		{Channel: channel3, PortIdentifier: testPort3, ChannelIdentifier: testChannel3},
	}

	ctx := suite.chainB.GetContext()
	suite.chainB.App.IBCKeeper.ChannelKeeper.SetChannel(ctx, testPort1, testChannel1, channel1)
	suite.chainB.App.IBCKeeper.ChannelKeeper.SetChannel(ctx, testPort2, testChannel2, channel2)
	suite.chainB.App.IBCKeeper.ChannelKeeper.SetChannel(ctx, testPort3, testChannel3, channel3)

	channels := suite.chainB.App.IBCKeeper.ChannelKeeper.GetAllChannels(ctx)
	suite.Require().Len(channels, len(expChannels))
	suite.Require().Equal(expChannels, channels)
}

func (suite *KeeperTestSuite) TestSetSequence() {
	ctx := suite.chainB.GetContext()
	_, found := suite.chainB.App.IBCKeeper.ChannelKeeper.GetNextSequenceSend(ctx, testPort1, testChannel1)
	suite.False(found)

	_, found = suite.chainB.App.IBCKeeper.ChannelKeeper.GetNextSequenceRecv(ctx, testPort1, testChannel1)
	suite.False(found)

	nextSeqSend, nextSeqRecv := uint64(10), uint64(10)
	suite.chainB.App.IBCKeeper.ChannelKeeper.SetNextSequenceSend(ctx, testPort1, testChannel1, nextSeqSend)
	suite.chainB.App.IBCKeeper.ChannelKeeper.SetNextSequenceRecv(ctx, testPort1, testChannel1, nextSeqRecv)

	storedNextSeqSend, found := suite.chainB.App.IBCKeeper.ChannelKeeper.GetNextSequenceSend(ctx, testPort1, testChannel1)
	suite.True(found)
	suite.Equal(nextSeqSend, storedNextSeqSend)

	storedNextSeqRecv, found := suite.chainB.App.IBCKeeper.ChannelKeeper.GetNextSequenceSend(ctx, testPort1, testChannel1)
	suite.True(found)
	suite.Equal(nextSeqRecv, storedNextSeqRecv)
}

func (suite *KeeperTestSuite) TestPackageCommitment() {
	ctx := suite.chainB.GetContext()
	seq := uint64(10)
	storedCommitment := suite.chainB.App.IBCKeeper.ChannelKeeper.GetPacketCommitment(ctx, testPort1, testChannel1, seq)
	suite.Equal([]byte(nil), storedCommitment)

	commitment := []byte("commitment")
	suite.chainB.App.IBCKeeper.ChannelKeeper.SetPacketCommitment(ctx, testPort1, testChannel1, seq, commitment)

	storedCommitment = suite.chainB.App.IBCKeeper.ChannelKeeper.GetPacketCommitment(ctx, testPort1, testChannel1, seq)
	suite.Equal(commitment, storedCommitment)
}

func (suite *KeeperTestSuite) TestSetPacketAcknowledgement() {
	ctx := suite.chainB.GetContext()
	seq := uint64(10)

	storedAckHash, found := suite.chainB.App.IBCKeeper.ChannelKeeper.GetPacketAcknowledgement(ctx, testPort1, testChannel1, seq)
	suite.False(found)
	suite.Nil(storedAckHash)

	ackHash := []byte("ackhash")
	suite.chainB.App.IBCKeeper.ChannelKeeper.SetPacketAcknowledgement(ctx, testPort1, testChannel1, seq, ackHash)

	storedAckHash, found = suite.chainB.App.IBCKeeper.ChannelKeeper.GetPacketAcknowledgement(ctx, testPort1, testChannel1, seq)
	suite.True(found)
	suite.Equal(ackHash, storedAckHash)
}

func TestKeeperTestSuite(t *testing.T) {
	suite.Run(t, new(KeeperTestSuite))
}

func commitNBlocks(chain *TestChain, n int) {
	for i := 0; i < n; i++ {
		chain.App.Commit()
		chain.App.BeginBlock(abci.RequestBeginBlock{Header: tmproto.Header{Height: chain.App.LastBlockHeight() + 1}})
	}
}

// commit current block and start the next block with the provided time
func commitBlockWithNewTimestamp(chain *TestChain, timestamp int64) {
	chain.App.Commit()
	chain.App.BeginBlock(abci.RequestBeginBlock{Header: abci.Header{Height: chain.App.LastBlockHeight() + 1, Time: time.Unix(timestamp, 0)}})
}

// nolint: unused
func queryProof(chain *TestChain, key []byte) (commitmenttypes.MerkleProof, uint64) {
	res := chain.App.Query(abci.RequestQuery{
		Path:   fmt.Sprintf("store/%s/key", ibctypes.StoreKey),
		Height: chain.App.LastBlockHeight(),
		Data:   key,
		Prove:  true,
	})

	proof := commitmenttypes.MerkleProof{
		Proof: res.Proof,
	}

	return proof, uint64(res.Height)
}

type TestChain struct {
	ClientID string
	App      *simapp.SimApp
	Header   ibctmtypes.Header
	Vals     *tmtypes.ValidatorSet
	Signers  []tmtypes.PrivValidator
}

func NewTestChain(clientID string) *TestChain {
	privVal := tmtypes.NewMockPV()
<<<<<<< HEAD
	pk, err := privVal.GetPubKey()
=======

	pubKey, err := privVal.GetPubKey()
>>>>>>> f1fdde5d
	if err != nil {
		panic(err)
	}

<<<<<<< HEAD
	validator := tmtypes.NewValidator(pk, 1)
=======
	validator := tmtypes.NewValidator(pubKey, 1)
>>>>>>> f1fdde5d
	valSet := tmtypes.NewValidatorSet([]*tmtypes.Validator{validator})
	signers := []tmtypes.PrivValidator{privVal}
	now := time.Date(2020, 1, 2, 0, 0, 0, 0, time.UTC)

	header := ibctmtypes.CreateTestHeader(clientID, 1, now, valSet, signers)

	return &TestChain{
		ClientID: clientID,
		App:      simapp.Setup(false),
		Header:   header,
		Vals:     valSet,
		Signers:  signers,
	}
}

// Creates simple context for testing purposes
func (chain *TestChain) GetContext() sdk.Context {
	return chain.App.BaseApp.NewContext(false, tmproto.Header{ChainID: chain.Header.ChainID, Height: chain.Header.Height})
}

// createClient will create a client for clientChain on targetChain
func (chain *TestChain) CreateClient(client *TestChain) error {
	client.Header = nextHeader(client)
	// Commit and create a new block on appTarget to get a fresh CommitID
	client.App.Commit()
	commitID := client.App.LastCommitID()
	client.App.BeginBlock(abci.RequestBeginBlock{Header: tmproto.Header{Height: client.Header.Height, Time: client.Header.Time}})

	// Set HistoricalInfo on client chain after Commit
	ctxClient := client.GetContext()
	validator := staking.NewValidator(
		sdk.ValAddress(client.Vals.Validators[0].Address), client.Vals.Validators[0].PubKey, staking.Description{},
	)
	validator.Status = sdk.Bonded
	validator.Tokens = sdk.NewInt(1000000) // get one voting power
	validators := []staking.Validator{validator}
	histInfo := staking.HistoricalInfo{
		Header: tmproto.Header{
			AppHash: commitID.Hash,
		},
		Valset: validators,
	}
	client.App.StakingKeeper.SetHistoricalInfo(ctxClient, client.Header.Height, histInfo)

	// Create target ctx
	ctxTarget := chain.GetContext()

	// create client
	clientState, err := ibctmtypes.Initialize(client.ClientID, trustingPeriod, ubdPeriod, maxClockDrift, client.Header)
	if err != nil {
		return err
	}
	_, err = chain.App.IBCKeeper.ClientKeeper.CreateClient(ctxTarget, clientState, client.Header.ConsensusState())
	if err != nil {
		return err
	}
	return nil

	// _, _, err := simapp.SignCheckDeliver(
	// 	suite.T(),
	// 	suite.cdc,
	// 	suite.app.BaseApp,
	// 	ctx.BlockHeader(),
	// 	[]sdk.Msg{clienttypes.NewMsgCreateClient(clientID, clientexported.ClientTypeTendermint, consState, accountAddress)},
	// 	[]uint64{baseAccount.GetAccountNumber()},
	// 	[]uint64{baseAccount.GetSequence()},
	// 	true, true, accountPrivKey,
	// )
}

func (chain *TestChain) updateClient(client *TestChain) {
	// Create target ctx
	ctxTarget := chain.GetContext()

	// if clientState does not already exist, return without updating
	_, found := chain.App.IBCKeeper.ClientKeeper.GetClientState(
		ctxTarget, client.ClientID,
	)
	if !found {
		return
	}

	// always commit when updateClient and begin a new block
	client.App.Commit()
	commitID := client.App.LastCommitID()

	client.Header = nextHeader(client)
	client.App.BeginBlock(abci.RequestBeginBlock{Header: tmproto.Header{Height: client.Header.Height, Time: client.Header.Time}})

	// Set HistoricalInfo on client chain after Commit
	ctxClient := client.GetContext()
	validator := staking.NewValidator(
		sdk.ValAddress(client.Vals.Validators[0].Address), client.Vals.Validators[0].PubKey, staking.Description{},
	)
	validator.Status = sdk.Bonded
	validator.Tokens = sdk.NewInt(1000000)
	validators := []staking.Validator{validator}
	histInfo := staking.HistoricalInfo{
		Header: tmproto.Header{
			AppHash: commitID.Hash,
		},
		Valset: validators,
	}
	client.App.StakingKeeper.SetHistoricalInfo(ctxClient, client.Header.Height, histInfo)

	consensusState := ibctmtypes.ConsensusState{
		Height:       uint64(client.Header.Height),
		Timestamp:    client.Header.Time,
		Root:         commitmenttypes.NewMerkleRoot(commitID.Hash),
		ValidatorSet: client.Vals,
	}

	chain.App.IBCKeeper.ClientKeeper.SetClientConsensusState(
		ctxTarget, client.ClientID, uint64(client.Header.Height), consensusState,
	)
	chain.App.IBCKeeper.ClientKeeper.SetClientState(
		ctxTarget, ibctmtypes.NewClientState(client.ClientID, trustingPeriod, ubdPeriod, maxClockDrift, client.Header),
	)

	// _, _, err := simapp.SignCheckDeliver(
	// 	suite.T(),
	// 	suite.cdc,
	// 	suite.app.BaseApp,
	// 	ctx.BlockHeader(),
	// 	[]sdk.Msg{clienttypes.NewMsgUpdateClient(clientID, suite.header, accountAddress)},
	// 	[]uint64{baseAccount.GetAccountNumber()},
	// 	[]uint64{baseAccount.GetSequence()},
	// 	true, true, accountPrivKey,
	// )
	// suite.Require().NoError(err)
}

func (chain *TestChain) createConnection(
	connID, counterpartyConnID, clientID, counterpartyClientID string,
	state connectionexported.State,
) connectiontypes.ConnectionEnd {
	counterparty := connectiontypes.NewCounterparty(counterpartyClientID, counterpartyConnID, chain.App.IBCKeeper.ConnectionKeeper.GetCommitmentPrefix())
	connection := connectiontypes.ConnectionEnd{
		State:        state,
		ClientID:     clientID,
		Counterparty: counterparty,
		Versions:     connectiontypes.GetCompatibleVersions(),
	}
	ctx := chain.GetContext()
	chain.App.IBCKeeper.ConnectionKeeper.SetConnection(ctx, connID, connection)
	return connection
}

func (chain *TestChain) createChannel(
	portID, channelID, counterpartyPortID, counterpartyChannelID string,
	state exported.State, order exported.Order, connectionID string,
) types.Channel {
	counterparty := types.NewCounterparty(counterpartyPortID, counterpartyChannelID)
	channel := types.NewChannel(state, order, counterparty,
		[]string{connectionID}, "1.0",
	)
	ctx := chain.GetContext()
	chain.App.IBCKeeper.ChannelKeeper.SetChannel(ctx, portID, channelID, channel)
	return channel
}

func nextHeader(chain *TestChain) ibctmtypes.Header {
	return ibctmtypes.CreateTestHeader(chain.Header.ChainID, chain.Header.Height+1,
		chain.Header.Time.Add(time.Minute), chain.Vals, chain.Signers)
}

// Mocked types
// TODO: fix tests and replace for real proofs

var (
	_ commitmentexported.Proof = validProof{nil, nil, nil}
	_ commitmentexported.Proof = invalidProof{}
)

type (
	validProof struct {
		root  commitmentexported.Root
		path  commitmentexported.Path
		value []byte
	}
	invalidProof struct{}
)

func (validProof) GetCommitmentType() commitmentexported.Type {
	return commitmentexported.Merkle
}

func (proof validProof) VerifyMembership(
	root commitmentexported.Root, path commitmentexported.Path, value []byte,
) error {
	if bytes.Equal(root.GetHash(), proof.root.GetHash()) &&
		path.String() == proof.path.String() &&
		bytes.Equal(value, proof.value) {
		return nil
	}
	return errors.New("invalid proof")
}

func (validProof) VerifyNonMembership(root commitmentexported.Root, path commitmentexported.Path) error {
	return nil
}

func (validProof) ValidateBasic() error {
	return nil
}

func (validProof) IsEmpty() bool {
	return false
}

func (invalidProof) GetCommitmentType() commitmentexported.Type {
	return commitmentexported.Merkle
}

func (invalidProof) VerifyMembership(
	root commitmentexported.Root, path commitmentexported.Path, value []byte) error {
	return errors.New("proof failed")
}

func (invalidProof) VerifyNonMembership(root commitmentexported.Root, path commitmentexported.Path) error {
	return errors.New("proof failed")
}

func (invalidProof) ValidateBasic() error {
	return errors.New("invalid proof")
}

func (invalidProof) IsEmpty() bool {
	return true
}<|MERGE_RESOLUTION|>--- conflicted
+++ resolved
@@ -47,7 +47,7 @@
 
 	trustingPeriod time.Duration = time.Hour * 24 * 7 * 2
 	ubdPeriod      time.Duration = time.Hour * 24 * 7 * 3
-  maxClockDrift  time.Duration = time.Second * 10
+	maxClockDrift  time.Duration = time.Second * 10
 
 	timeoutHeight            = 100
 	timeoutTimestamp         = 100
@@ -232,21 +232,13 @@
 
 func NewTestChain(clientID string) *TestChain {
 	privVal := tmtypes.NewMockPV()
-<<<<<<< HEAD
-	pk, err := privVal.GetPubKey()
-=======
 
 	pubKey, err := privVal.GetPubKey()
->>>>>>> f1fdde5d
 	if err != nil {
 		panic(err)
 	}
 
-<<<<<<< HEAD
-	validator := tmtypes.NewValidator(pk, 1)
-=======
 	validator := tmtypes.NewValidator(pubKey, 1)
->>>>>>> f1fdde5d
 	valSet := tmtypes.NewValidatorSet([]*tmtypes.Validator{validator})
 	signers := []tmtypes.PrivValidator{privVal}
 	now := time.Date(2020, 1, 2, 0, 0, 0, 0, time.UTC)
