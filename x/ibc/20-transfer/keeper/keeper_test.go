package keeper_test

import (
	"fmt"
	"testing"
	"time"

	"github.com/stretchr/testify/suite"
	abci "github.com/tendermint/tendermint/abci/types"
	"github.com/tendermint/tendermint/crypto"
	tmproto "github.com/tendermint/tendermint/proto/types"
	tmtypes "github.com/tendermint/tendermint/types"

	"github.com/cosmos/cosmos-sdk/codec"
	"github.com/cosmos/cosmos-sdk/simapp"
	sdk "github.com/cosmos/cosmos-sdk/types"
	connectionexported "github.com/cosmos/cosmos-sdk/x/ibc/03-connection/exported"
	connectiontypes "github.com/cosmos/cosmos-sdk/x/ibc/03-connection/types"
	channelexported "github.com/cosmos/cosmos-sdk/x/ibc/04-channel/exported"
	channeltypes "github.com/cosmos/cosmos-sdk/x/ibc/04-channel/types"
	ibctmtypes "github.com/cosmos/cosmos-sdk/x/ibc/07-tendermint/types"
	"github.com/cosmos/cosmos-sdk/x/ibc/20-transfer/types"
	commitmenttypes "github.com/cosmos/cosmos-sdk/x/ibc/23-commitment/types"
	ibctypes "github.com/cosmos/cosmos-sdk/x/ibc/types"
	"github.com/cosmos/cosmos-sdk/x/staking"
)

// define constants used for testing
const (
	testClientIDA = "testclientIDA"
	testClientIDB = "testClientIDb"

	testConnection = "testconnectionatob"
	testPort1      = "bank"
	testPort2      = "testportid"
	testChannel1   = "firstchannel"
	testChannel2   = "secondchannel"

	trustingPeriod time.Duration = time.Hour * 24 * 7 * 2
	ubdPeriod      time.Duration = time.Hour * 24 * 7 * 3
	maxClockDrift  time.Duration = time.Second * 10
)

// define variables used for testing
var (
	testAddr1, _ = sdk.AccAddressFromBech32("cosmos1scqhwpgsmr6vmztaa7suurfl52my6nd2kmrudl")
	testAddr2, _ = sdk.AccAddressFromBech32("cosmos1scqhwpgsmr6vmztaa7suurfl52my6nd2kmrujl")

	testCoins, _ = sdk.ParseCoins("100atom")
	prefixCoins  = sdk.NewCoins(sdk.NewCoin("bank/firstchannel/atom", sdk.NewInt(100)))
	prefixCoins2 = sdk.NewCoins(sdk.NewCoin("testportid/secondchannel/atom", sdk.NewInt(100)))
)

type KeeperTestSuite struct {
	suite.Suite

	cdc *codec.Codec

	chainA *TestChain
	chainB *TestChain
}

func (suite *KeeperTestSuite) SetupTest() {
	suite.chainA = NewTestChain(testClientIDA)
	suite.chainB = NewTestChain(testClientIDB)

	suite.cdc = suite.chainA.App.Codec()
}

// nolint: unused
func (suite *KeeperTestSuite) queryProof(key []byte) (proof commitmenttypes.MerkleProof, height int64) {
	res := suite.chainA.App.Query(abci.RequestQuery{
		Path:  fmt.Sprintf("store/%s/key", ibctypes.StoreKey),
		Data:  key,
		Prove: true,
	})

	height = res.Height
	proof = commitmenttypes.MerkleProof{
		Proof: res.Proof,
	}

	return
}

func (suite *KeeperTestSuite) TestGetTransferAccount() {
	expectedMaccName := types.GetModuleAccountName()
	expectedMaccAddr := sdk.AccAddress(crypto.AddressHash([]byte(expectedMaccName)))

	macc := suite.chainA.App.TransferKeeper.GetTransferAccount(suite.chainA.GetContext())

	suite.NotNil(macc)
	suite.Equal(expectedMaccName, macc.GetName())
	suite.Equal(expectedMaccAddr, macc.GetAddress())
}

func TestKeeperTestSuite(t *testing.T) {
	suite.Run(t, new(KeeperTestSuite))
}

type TestChain struct {
	ClientID string
	App      *simapp.SimApp
	Header   ibctmtypes.Header
	Vals     *tmtypes.ValidatorSet
	Signers  []tmtypes.PrivValidator
}

func NewTestChain(clientID string) *TestChain {
	privVal := tmtypes.NewMockPV()
<<<<<<< HEAD
	pk, err := privVal.GetPubKey()
=======

	pubKey, err := privVal.GetPubKey()
>>>>>>> f1fdde5d
	if err != nil {
		panic(err)
	}

<<<<<<< HEAD
	validator := tmtypes.NewValidator(pk, 1)
=======
	validator := tmtypes.NewValidator(pubKey, 1)
>>>>>>> f1fdde5d
	valSet := tmtypes.NewValidatorSet([]*tmtypes.Validator{validator})
	signers := []tmtypes.PrivValidator{privVal}
	now := time.Date(2020, 1, 2, 0, 0, 0, 0, time.UTC)

	header := ibctmtypes.CreateTestHeader(clientID, 1, now, valSet, signers)

	return &TestChain{
		ClientID: clientID,
		App:      simapp.Setup(false),
		Header:   header,
		Vals:     valSet,
		Signers:  signers,
	}
}

// Creates simple context for testing purposes
func (chain *TestChain) GetContext() sdk.Context {
	return chain.App.BaseApp.NewContext(false, tmproto.Header{ChainID: chain.Header.ChainID, Height: chain.Header.Height})
}

// createClient will create a client for clientChain on targetChain
func (chain *TestChain) CreateClient(client *TestChain) error {
	client.Header = nextHeader(client)
	// Commit and create a new block on appTarget to get a fresh CommitID
	client.App.Commit()
	commitID := client.App.LastCommitID()
	client.App.BeginBlock(abci.RequestBeginBlock{Header: tmproto.Header{Height: client.Header.Height, Time: client.Header.Time}})

	// Set HistoricalInfo on client chain after Commit
	ctxClient := client.GetContext()
	validator := staking.NewValidator(
		sdk.ValAddress(client.Vals.Validators[0].Address), client.Vals.Validators[0].PubKey, staking.Description{},
	)
	validator.Status = sdk.Bonded
	validator.Tokens = sdk.NewInt(1000000) // get one voting power
	validators := []staking.Validator{validator}
	histInfo := staking.HistoricalInfo{
		Header: tmproto.Header{
			AppHash: commitID.Hash,
		},
		Valset: validators,
	}
	client.App.StakingKeeper.SetHistoricalInfo(ctxClient, client.Header.Height, histInfo)

	// Create target ctx
	ctxTarget := chain.GetContext()

	// create client
	clientState, err := ibctmtypes.Initialize(client.ClientID, trustingPeriod, ubdPeriod, maxClockDrift, client.Header)
	if err != nil {
		return err
	}
	_, err = chain.App.IBCKeeper.ClientKeeper.CreateClient(ctxTarget, clientState, client.Header.ConsensusState())
	if err != nil {
		return err
	}
	return nil

	// _, _, err := simapp.SignCheckDeliver(
	// 	suite.T(),
	// 	suite.cdc,
	// 	suite.app.BaseApp,
	// 	ctx.BlockHeader(),
	// 	[]sdk.Msg{clienttypes.NewMsgCreateClient(clientID, clientexported.ClientTypeTendermint, consState, accountAddress)},
	// 	[]uint64{baseAccount.GetAccountNumber()},
	// 	[]uint64{baseAccount.GetSequence()},
	// 	true, true, accountPrivKey,
	// )
}

// nolint: unused
func (chain *TestChain) updateClient(client *TestChain) {
	// Create target ctx
	ctxTarget := chain.GetContext()

	// if clientState does not already exist, return without updating
	_, found := chain.App.IBCKeeper.ClientKeeper.GetClientState(
		ctxTarget, client.ClientID,
	)
	if !found {
		return
	}

	// always commit when updateClient and begin a new block
	client.App.Commit()
	commitID := client.App.LastCommitID()

	client.Header = nextHeader(client)
	client.App.BeginBlock(abci.RequestBeginBlock{Header: tmproto.Header{Height: client.Header.Height, Time: client.Header.Time}})

	// Set HistoricalInfo on client chain after Commit
	ctxClient := client.GetContext()
	validator := staking.NewValidator(
		sdk.ValAddress(client.Vals.Validators[0].Address), client.Vals.Validators[0].PubKey, staking.Description{},
	)
	validator.Status = sdk.Bonded
	validator.Tokens = sdk.NewInt(1000000)
	validators := []staking.Validator{validator}
	histInfo := staking.HistoricalInfo{
		Header: tmproto.Header{
			AppHash: commitID.Hash,
		},
		Valset: validators,
	}
	client.App.StakingKeeper.SetHistoricalInfo(ctxClient, client.Header.Height, histInfo)

	consensusState := ibctmtypes.ConsensusState{
		Height:       uint64(client.Header.Height),
		Timestamp:    client.Header.Time,
		Root:         commitmenttypes.NewMerkleRoot(commitID.Hash),
		ValidatorSet: client.Vals,
	}

	chain.App.IBCKeeper.ClientKeeper.SetClientConsensusState(
		ctxTarget, client.ClientID, uint64(client.Header.Height), consensusState,
	)
	chain.App.IBCKeeper.ClientKeeper.SetClientState(
		ctxTarget, ibctmtypes.NewClientState(client.ClientID, trustingPeriod, ubdPeriod, maxClockDrift, client.Header),
	)

	// _, _, err := simapp.SignCheckDeliver(
	// 	suite.T(),
	// 	suite.cdc,
	// 	suite.app.BaseApp,
	// 	ctx.BlockHeader(),
	// 	[]sdk.Msg{clienttypes.NewMsgUpdateClient(clientID, suite.header, accountAddress)},
	// 	[]uint64{baseAccount.GetAccountNumber()},
	// 	[]uint64{baseAccount.GetSequence()},
	// 	true, true, accountPrivKey,
	// )
	// suite.Require().NoError(err)
}

func (chain *TestChain) createConnection(
	connID, counterpartyConnID, clientID, counterpartyClientID string,
	state connectionexported.State,
) connectiontypes.ConnectionEnd {
	counterparty := connectiontypes.NewCounterparty(counterpartyClientID, counterpartyConnID, chain.App.IBCKeeper.ConnectionKeeper.GetCommitmentPrefix())
	connection := connectiontypes.ConnectionEnd{
		State:        state,
		ClientID:     clientID,
		Counterparty: counterparty,
		Versions:     connectiontypes.GetCompatibleVersions(),
	}
	ctx := chain.GetContext()
	chain.App.IBCKeeper.ConnectionKeeper.SetConnection(ctx, connID, connection)
	return connection
}

func (chain *TestChain) createChannel(
	portID, channelID, counterpartyPortID, counterpartyChannelID string,
	state channelexported.State, order channelexported.Order, connectionID string,
) channeltypes.Channel {
	counterparty := channeltypes.NewCounterparty(counterpartyPortID, counterpartyChannelID)
	channel := channeltypes.NewChannel(state, order, counterparty,
		[]string{connectionID}, "1.0",
	)
	ctx := chain.GetContext()
	chain.App.IBCKeeper.ChannelKeeper.SetChannel(ctx, portID, channelID, channel)
	return channel
}

func nextHeader(chain *TestChain) ibctmtypes.Header {
	return ibctmtypes.CreateTestHeader(chain.Header.ChainID, chain.Header.Height+1,
		chain.Header.Time.Add(time.Minute), chain.Vals, chain.Signers)
}<|MERGE_RESOLUTION|>--- conflicted
+++ resolved
@@ -108,21 +108,13 @@
 
 func NewTestChain(clientID string) *TestChain {
 	privVal := tmtypes.NewMockPV()
-<<<<<<< HEAD
-	pk, err := privVal.GetPubKey()
-=======
 
 	pubKey, err := privVal.GetPubKey()
->>>>>>> f1fdde5d
 	if err != nil {
 		panic(err)
 	}
 
-<<<<<<< HEAD
-	validator := tmtypes.NewValidator(pk, 1)
-=======
 	validator := tmtypes.NewValidator(pubKey, 1)
->>>>>>> f1fdde5d
 	valSet := tmtypes.NewValidatorSet([]*tmtypes.Validator{validator})
 	signers := []tmtypes.PrivValidator{privVal}
 	now := time.Date(2020, 1, 2, 0, 0, 0, 0, time.UTC)
