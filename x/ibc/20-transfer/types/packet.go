package types

import (
	sdk "github.com/cosmos/cosmos-sdk/types"
	sdkerrors "github.com/cosmos/cosmos-sdk/types/errors"
)

<<<<<<< HEAD
=======
// FungibleTokenPacketData defines a struct for the packet payload
// See FungibleTokenPacketData spec: https://github.com/cosmos/ics/tree/master/spec/ics-020-fungible-token-transfer#data-structures
type FungibleTokenPacketData struct {
	Amount   sdk.Coins `json:"amount" yaml:"amount"`     // the tokens to be transferred
	Sender   string    `json:"sender" yaml:"sender"`     // the sender address
	Receiver string    `json:"receiver" yaml:"receiver"` // the recipient address on the destination chain
}

>>>>>>> d4ad4bef
// NewFungibleTokenPacketData contructs a new FungibleTokenPacketData instance
func NewFungibleTokenPacketData(
	amount sdk.Coins, sender, receiver string) FungibleTokenPacketData {
	return FungibleTokenPacketData{
		Amount:   amount,
		Sender:   sender,
		Receiver: receiver,
	}
}

// ValidateBasic is used for validating the token transfer
func (ftpd FungibleTokenPacketData) ValidateBasic() error {
	if !ftpd.Amount.IsAllPositive() {
		return sdkerrors.ErrInsufficientFunds
	}
	if !ftpd.Amount.IsValid() {
		return sdkerrors.ErrInvalidCoins
	}
	if ftpd.Sender == "" {
		return sdkerrors.Wrap(sdkerrors.ErrInvalidAddress, "missing sender address")
	}
	if ftpd.Receiver == "" {
		return sdkerrors.Wrap(sdkerrors.ErrInvalidAddress, "missing receiver address")
	}
	return nil
}

// GetBytes is a helper for serialising
func (ftpd FungibleTokenPacketData) GetBytes() []byte {
	return sdk.MustSortJSON(ModuleCdc.MustMarshalJSON(ftpd))
}

// GetBytes is a helper for serialising
func (ack FungibleTokenPacketAcknowledgement) GetBytes() []byte {
	return sdk.MustSortJSON(ModuleCdc.MustMarshalJSON(ack))
}<|MERGE_RESOLUTION|>--- conflicted
+++ resolved
@@ -5,17 +5,6 @@
 	sdkerrors "github.com/cosmos/cosmos-sdk/types/errors"
 )
 
-<<<<<<< HEAD
-=======
-// FungibleTokenPacketData defines a struct for the packet payload
-// See FungibleTokenPacketData spec: https://github.com/cosmos/ics/tree/master/spec/ics-020-fungible-token-transfer#data-structures
-type FungibleTokenPacketData struct {
-	Amount   sdk.Coins `json:"amount" yaml:"amount"`     // the tokens to be transferred
-	Sender   string    `json:"sender" yaml:"sender"`     // the sender address
-	Receiver string    `json:"receiver" yaml:"receiver"` // the recipient address on the destination chain
-}
-
->>>>>>> d4ad4bef
 // NewFungibleTokenPacketData contructs a new FungibleTokenPacketData instance
 func NewFungibleTokenPacketData(
 	amount sdk.Coins, sender, receiver string) FungibleTokenPacketData {
