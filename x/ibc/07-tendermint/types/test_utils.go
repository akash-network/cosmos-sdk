package types

import (
	"math"
	"time"

	"github.com/tendermint/tendermint/crypto/tmhash"
	tmproto "github.com/tendermint/tendermint/proto/types"
	tmtypes "github.com/tendermint/tendermint/types"
)

// MakeBlockID copied unimported test functions from tmtypes to use them here
func MakeBlockID(hash []byte, partSetSize uint32, partSetHash []byte) tmtypes.BlockID {
	return tmtypes.BlockID{
		Hash: hash,
		PartsHeader: tmtypes.PartSetHeader{
			Total: partSetSize,
			Hash:  partSetHash,
		},
	}
}

// CreateTestHeader creates a mock header for testing only.
func CreateTestHeader(chainID string, height int64, timestamp time.Time, valSet *tmtypes.ValidatorSet, signers []tmtypes.PrivValidator) Header {
	vsetHash := valSet.Hash()
<<<<<<< HEAD
	tmHeader := &tmtypes.Header{
		Version:            version.Consensus{Block: 2, App: 2},
=======
	tmHeader := tmtypes.Header{
		// Version:            version.Consensus{Block: 2, App: 2},
>>>>>>> d4ad4bef
		ChainID:            chainID,
		Height:             height,
		Time:               timestamp,
		LastBlockID:        MakeBlockID(make([]byte, tmhash.Size), math.MaxInt32, make([]byte, tmhash.Size)),
		LastCommitHash:     tmhash.Sum([]byte("last_commit_hash")),
		DataHash:           tmhash.Sum([]byte("data_hash")),
		ValidatorsHash:     vsetHash,
		NextValidatorsHash: vsetHash,
		ConsensusHash:      tmhash.Sum([]byte("consensus_hash")),
		AppHash:            tmhash.Sum([]byte("app_hash")),
		LastResultsHash:    tmhash.Sum([]byte("last_results_hash")),
		EvidenceHash:       tmhash.Sum([]byte("evidence_hash")),
		ProposerAddress:    valSet.Proposer.Address,
	}

	blockID := MakeBlockID(tmHeader.Hash(), 3, tmhash.Sum([]byte("part_set")))
	voteSet := tmtypes.NewVoteSet(chainID, height, 1, tmproto.PrecommitType, valSet)
	commit, err := tmtypes.MakeCommit(blockID, height, 1, voteSet, signers, timestamp)
	if err != nil {
		panic(err)
	}

	signedHeader := tmproto.SignedHeader{
		Header: tmHeader.ToProto(),
		Commit: commit.ToProto(),
	}

	protoValSet, err := valSet.ToProto()
	if err != nil {
		panic(err)
	}

	return Header{
		SignedHeader: signedHeader,
		ValidatorSet: protoValSet,
	}
}<|MERGE_RESOLUTION|>--- conflicted
+++ resolved
@@ -6,6 +6,7 @@
 
 	"github.com/tendermint/tendermint/crypto/tmhash"
 	tmproto "github.com/tendermint/tendermint/proto/types"
+	"github.com/tendermint/tendermint/proto/version"
 	tmtypes "github.com/tendermint/tendermint/types"
 )
 
@@ -23,13 +24,8 @@
 // CreateTestHeader creates a mock header for testing only.
 func CreateTestHeader(chainID string, height int64, timestamp time.Time, valSet *tmtypes.ValidatorSet, signers []tmtypes.PrivValidator) Header {
 	vsetHash := valSet.Hash()
-<<<<<<< HEAD
 	tmHeader := &tmtypes.Header{
 		Version:            version.Consensus{Block: 2, App: 2},
-=======
-	tmHeader := tmtypes.Header{
-		// Version:            version.Consensus{Block: 2, App: 2},
->>>>>>> d4ad4bef
 		ChainID:            chainID,
 		Height:             height,
 		Time:               timestamp,
