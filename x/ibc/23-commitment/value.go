--- conflicted
+++ resolved
@@ -34,18 +34,8 @@
 	}
 }
 
-<<<<<<< HEAD
-func (m Mapping) Value(key []byte) Value {
-	return Value{
-		base: m.base,
-		key:  key,
-	}
-}
-
-=======
 // Value is for proving commitment proof on a speicifc key-value point in the other state
 // using the already initialized commitment store.
->>>>>>> 23debb96
 type Value struct {
 	m   Mapping
 	key []byte
