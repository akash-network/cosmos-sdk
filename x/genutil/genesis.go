--- conflicted
+++ resolved
@@ -1,38 +1,23 @@
 package genutil
 
 import (
-<<<<<<< HEAD
-	"context"
-	"errors"
-=======
 	abci "github.com/cometbft/cometbft/abci/types"
->>>>>>> 4f445ed9
 
 	"cosmossdk.io/core/genesis"
 
 	"github.com/cosmos/cosmos-sdk/client"
-	"github.com/cosmos/cosmos-sdk/types/module"
+	sdk "github.com/cosmos/cosmos-sdk/types"
 	"github.com/cosmos/cosmos-sdk/x/genutil/types"
 )
 
-// TxHandler is an interface that defines how genesis txs are handled.
-type TxHandler interface {
-	ExecuteGenesisTx([]byte) error
-}
-
 // InitGenesis - initialize accounts and deliver genesis transactions
-// NOTE: It isn't used in server/v2 applications.
 func InitGenesis(
-	ctx context.Context, stakingKeeper types.StakingKeeper,
-	deliverTx TxHandler, genesisState types.GenesisState,
+	ctx sdk.Context, stakingKeeper types.StakingKeeper,
+	deliverTx genesis.TxHandler, genesisState types.GenesisState,
 	txEncodingConfig client.TxEncodingConfig,
-) (validatorUpdates []module.ValidatorUpdate, err error) {
-	if deliverTx == nil {
-		return nil, errors.New("deliverTx (genesis.TxHandler) not defined, verify x/genutil wiring")
-	}
-
+) (validators []abci.ValidatorUpdate, err error) {
 	if len(genesisState.GenTxs) > 0 {
-		return DeliverGenTxs(ctx, genesisState.GenTxs, stakingKeeper, deliverTx, txEncodingConfig)
+		validators, err = DeliverGenTxs(ctx, genesisState.GenTxs, stakingKeeper, deliverTx, txEncodingConfig)
 	}
 	return
 }