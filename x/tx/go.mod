module cosmossdk.io/x/tx

<<<<<<< HEAD
go 1.23

require (
	cosmossdk.io/api v0.8.2
	cosmossdk.io/errors v1.0.1
	cosmossdk.io/math v1.5.0
	github.com/cosmos/cosmos-proto v1.0.0-beta.5
	github.com/cosmos/gogoproto v1.7.0
	github.com/google/go-cmp v0.6.0
=======
go 1.23.0

toolchain go1.23.7

require (
	cosmossdk.io/api v0.7.6
	cosmossdk.io/core v0.11.0
	cosmossdk.io/errors v1.0.2
	cosmossdk.io/math v1.5.0
	github.com/cosmos/cosmos-proto v1.0.0-beta.5
	github.com/cosmos/gogoproto v1.7.0
	github.com/google/go-cmp v0.7.0
>>>>>>> 4f445ed9
	github.com/google/gofuzz v1.2.0
	github.com/iancoleman/strcase v0.3.0
	github.com/pkg/errors v0.9.1
	github.com/stretchr/testify v1.10.0
	github.com/tendermint/go-amino v0.16.0
<<<<<<< HEAD
	google.golang.org/protobuf v1.36.4
	gotest.tools/v3 v3.5.1
=======
	google.golang.org/protobuf v1.36.6
	gotest.tools/v3 v3.5.2
>>>>>>> 4f445ed9
	pgregory.net/rapid v1.1.0
)

require (
<<<<<<< HEAD
	buf.build/gen/go/cometbft/cometbft/protocolbuffers/go v1.36.4-20241120201313-68e42a58b301.1 // indirect
	buf.build/gen/go/cosmos/gogo-proto/protocolbuffers/go v1.36.4-20240130113600-88ef6483f90f.1 // indirect
	github.com/cockroachdb/apd/v3 v3.2.1 // indirect
	github.com/davecgh/go-spew v1.1.2-0.20180830191138-d8f796af33cc // indirect
	github.com/kr/text v0.2.0 // indirect
	github.com/pmezard/go-difflib v1.0.1-0.20181226105442-5d4384ee4fb2 // indirect
	golang.org/x/exp v0.0.0-20250106191152-7588d65b2ba8 // indirect
	golang.org/x/net v0.34.0 // indirect
	golang.org/x/sys v0.29.0 // indirect
	golang.org/x/text v0.21.0 // indirect
	google.golang.org/genproto/googleapis/api v0.0.0-20241202173237-19429a94021a // indirect
	google.golang.org/genproto/googleapis/rpc v0.0.0-20250122153221-138b5a5a4fd4 // indirect
	google.golang.org/grpc v1.70.0 // indirect
	gopkg.in/yaml.v3 v3.0.1 // indirect
)

// NOTE: we do not want to replace to the development version of cosmossdk.io/api yet
// Until https://github.com/cosmos/cosmos-sdk/issues/19228 is resolved
// We are tagging x/tx from main and must keep using released versions of x/tx dependencies
=======
	github.com/cockroachdb/apd/v3 v3.2.1 // indirect
	github.com/davecgh/go-spew v1.1.2-0.20180830191138-d8f796af33cc // indirect
	github.com/pmezard/go-difflib v1.0.1-0.20181226105442-5d4384ee4fb2 // indirect
	golang.org/x/exp v0.0.0-20240404231335-c0f41cb1a7a0 // indirect
	golang.org/x/net v0.35.0 // indirect
	golang.org/x/sys v0.31.0 // indirect
	golang.org/x/text v0.22.0 // indirect
	google.golang.org/genproto/googleapis/api v0.0.0-20250212204824-5a70512c5d8b // indirect
	google.golang.org/genproto/googleapis/rpc v0.0.0-20250303144028-a0af3efb3deb // indirect
	google.golang.org/grpc v1.71.0 // indirect
	gopkg.in/yaml.v3 v3.0.1 // indirect
)

replace cosmossdk.io/api => ../../api

// NOTE: we do not want to replace to the development version of cosmossdk.io/api yet
// Until https://github.com/cosmos/cosmos-sdk/issues/19228 is resolved
// We are tagging x/tx v0.14+ from main and v0.13 from release/v0.50.x and must keep using released versions of x/tx dependencies
>>>>>>> 4f445ed9
<|MERGE_RESOLUTION|>--- conflicted
+++ resolved
@@ -1,16 +1,5 @@
 module cosmossdk.io/x/tx
 
-<<<<<<< HEAD
-go 1.23
-
-require (
-	cosmossdk.io/api v0.8.2
-	cosmossdk.io/errors v1.0.1
-	cosmossdk.io/math v1.5.0
-	github.com/cosmos/cosmos-proto v1.0.0-beta.5
-	github.com/cosmos/gogoproto v1.7.0
-	github.com/google/go-cmp v0.6.0
-=======
 go 1.23.0
 
 toolchain go1.23.7
@@ -23,44 +12,17 @@
 	github.com/cosmos/cosmos-proto v1.0.0-beta.5
 	github.com/cosmos/gogoproto v1.7.0
 	github.com/google/go-cmp v0.7.0
->>>>>>> 4f445ed9
 	github.com/google/gofuzz v1.2.0
 	github.com/iancoleman/strcase v0.3.0
 	github.com/pkg/errors v0.9.1
 	github.com/stretchr/testify v1.10.0
 	github.com/tendermint/go-amino v0.16.0
-<<<<<<< HEAD
-	google.golang.org/protobuf v1.36.4
-	gotest.tools/v3 v3.5.1
-=======
 	google.golang.org/protobuf v1.36.6
 	gotest.tools/v3 v3.5.2
->>>>>>> 4f445ed9
 	pgregory.net/rapid v1.1.0
 )
 
 require (
-<<<<<<< HEAD
-	buf.build/gen/go/cometbft/cometbft/protocolbuffers/go v1.36.4-20241120201313-68e42a58b301.1 // indirect
-	buf.build/gen/go/cosmos/gogo-proto/protocolbuffers/go v1.36.4-20240130113600-88ef6483f90f.1 // indirect
-	github.com/cockroachdb/apd/v3 v3.2.1 // indirect
-	github.com/davecgh/go-spew v1.1.2-0.20180830191138-d8f796af33cc // indirect
-	github.com/kr/text v0.2.0 // indirect
-	github.com/pmezard/go-difflib v1.0.1-0.20181226105442-5d4384ee4fb2 // indirect
-	golang.org/x/exp v0.0.0-20250106191152-7588d65b2ba8 // indirect
-	golang.org/x/net v0.34.0 // indirect
-	golang.org/x/sys v0.29.0 // indirect
-	golang.org/x/text v0.21.0 // indirect
-	google.golang.org/genproto/googleapis/api v0.0.0-20241202173237-19429a94021a // indirect
-	google.golang.org/genproto/googleapis/rpc v0.0.0-20250122153221-138b5a5a4fd4 // indirect
-	google.golang.org/grpc v1.70.0 // indirect
-	gopkg.in/yaml.v3 v3.0.1 // indirect
-)
-
-// NOTE: we do not want to replace to the development version of cosmossdk.io/api yet
-// Until https://github.com/cosmos/cosmos-sdk/issues/19228 is resolved
-// We are tagging x/tx from main and must keep using released versions of x/tx dependencies
-=======
 	github.com/cockroachdb/apd/v3 v3.2.1 // indirect
 	github.com/davecgh/go-spew v1.1.2-0.20180830191138-d8f796af33cc // indirect
 	github.com/pmezard/go-difflib v1.0.1-0.20181226105442-5d4384ee4fb2 // indirect
@@ -78,5 +40,4 @@
 
 // NOTE: we do not want to replace to the development version of cosmossdk.io/api yet
 // Until https://github.com/cosmos/cosmos-sdk/issues/19228 is resolved
-// We are tagging x/tx v0.14+ from main and v0.13 from release/v0.50.x and must keep using released versions of x/tx dependencies
->>>>>>> 4f445ed9
+// We are tagging x/tx v0.14+ from main and v0.13 from release/v0.50.x and must keep using released versions of x/tx dependencies