--- conflicted
+++ resolved
@@ -3,30 +3,17 @@
 import (
 	"context"
 	"fmt"
-	"time"
 
-<<<<<<< HEAD
-	gogotypes "github.com/cosmos/gogoproto/types"
-
-	"cosmossdk.io/collections"
-	collcodec "cosmossdk.io/collections/codec"
-	"cosmossdk.io/collections/indexes"
-	addresscodec "cosmossdk.io/core/address"
-	"cosmossdk.io/core/appmodule"
-	"cosmossdk.io/core/comet"
-	"cosmossdk.io/math"
-	"cosmossdk.io/x/staking/types"
-=======
 	abci "github.com/cometbft/cometbft/abci/types"
 
 	addresscodec "cosmossdk.io/core/address"
 	storetypes "cosmossdk.io/core/store"
 	"cosmossdk.io/log"
 	"cosmossdk.io/math"
->>>>>>> 4f445ed9
 
 	"github.com/cosmos/cosmos-sdk/codec"
 	sdk "github.com/cosmos/cosmos-sdk/types"
+	"github.com/cosmos/cosmos-sdk/x/staking/types"
 )
 
 // Implements ValidatorSet interface
@@ -35,120 +22,28 @@
 // Implements DelegationSet interface
 var _ types.DelegationSet = Keeper{}
 
-type rotationHistoryIndexes struct {
-	Block *indexes.Multi[uint64, collections.Pair[[]byte, uint64], types.ConsPubKeyRotationHistory]
-}
-
-func (a rotationHistoryIndexes) IndexesList() []collections.Index[collections.Pair[[]byte, uint64], types.ConsPubKeyRotationHistory] {
-	return []collections.Index[collections.Pair[[]byte, uint64], types.ConsPubKeyRotationHistory]{
-		a.Block,
-	}
-}
-
-func NewRotationHistoryIndexes(sb *collections.SchemaBuilder) rotationHistoryIndexes {
-	return rotationHistoryIndexes{
-		Block: indexes.NewMulti(
-			sb,
-			types.BlockConsPubKeyRotationHistoryKey,
-			"cons_pubkey_history_by_block",
-			collections.Uint64Key,
-			collections.PairKeyCodec(collections.BytesKey, collections.Uint64Key),
-			func(key collections.Pair[[]byte, uint64], v types.ConsPubKeyRotationHistory) (uint64, error) {
-				return v.Height, nil
-			},
-		),
-	}
-}
-
 // Keeper of the x/staking store
 type Keeper struct {
-<<<<<<< HEAD
-	appmodule.Environment
-
-	cdc                   codec.BinaryCodec
-	authKeeper            types.AccountKeeper
-	bankKeeper            types.BankKeeper
-	consensusKeeper       types.ConsensusKeeper
-=======
 	storeService          storetypes.KVStoreService
 	cdc                   codec.BinaryCodec
 	authKeeper            types.AccountKeeper
 	bankKeeper            types.BankKeeper
->>>>>>> 4f445ed9
 	hooks                 types.StakingHooks
 	authority             string
 	validatorAddressCodec addresscodec.Codec
 	consensusAddressCodec addresscodec.Codec
-<<<<<<< HEAD
-	cometInfoService      comet.Service
-
-	Schema collections.Schema
-
-	// LastTotalPower value: LastTotalPower
-	LastTotalPower collections.Item[math.Int]
-	// DelegationsByValidator key: valAddr+delAddr | value: none used (index key for delegations by validator index)
-	DelegationsByValidator collections.Map[collections.Pair[sdk.ValAddress, sdk.AccAddress], []byte]
-	// ValidatorByConsensusAddress key: consAddr | value: valAddr
-	ValidatorByConsensusAddress collections.Map[sdk.ConsAddress, sdk.ValAddress]
-	// Redelegations key: AccAddr+SrcValAddr+DstValAddr | value: Redelegation
-	Redelegations collections.Map[collections.Triple[[]byte, []byte, []byte], types.Redelegation]
-	// Delegations key: AccAddr+valAddr | value: Delegation
-	Delegations collections.Map[collections.Pair[sdk.AccAddress, sdk.ValAddress], types.Delegation]
-	// UnbondingQueue key: Timestamp | value: DVPairs [delAddr+valAddr]
-	UnbondingQueue collections.Map[time.Time, types.DVPairs]
-	// Validators key: valAddr | value: Validator
-	Validators collections.Map[[]byte, types.Validator]
-	// UnbondingDelegations key: delAddr+valAddr | value: UnbondingDelegation
-	UnbondingDelegations collections.Map[collections.Pair[[]byte, []byte], types.UnbondingDelegation]
-	// RedelegationsByValDst key: DstValAddr+DelAccAddr+SrcValAddr | value: none used (index key for Redelegations stored by DstVal index)
-	RedelegationsByValDst collections.Map[collections.Triple[[]byte, []byte, []byte], []byte]
-	// RedelegationsByValSrc key: SrcValAddr+DelAccAddr+DstValAddr |  value: none used (index key for Redelegations stored by SrcVal index)
-	RedelegationsByValSrc collections.Map[collections.Triple[[]byte, []byte, []byte], []byte]
-	// UnbondingDelegationByValIndex key: valAddr+delAddr | value: none used (index key for UnbondingDelegations stored by validator index)
-	UnbondingDelegationByValIndex collections.Map[collections.Pair[[]byte, []byte], []byte]
-	// RedelegationQueue key: Timestamp | value: DVVTriplets [delAddr+valSrcAddr+valDstAddr]
-	RedelegationQueue collections.Map[time.Time, types.DVVTriplets]
-	// ValidatorQueue key: len(timestamp bytes)+timestamp+height | value: ValAddresses
-	ValidatorQueue collections.Map[collections.Triple[uint64, time.Time, uint64], types.ValAddresses]
-	// LastValidatorPower key: valAddr | value: power(gogotypes.Int64Value())
-	LastValidatorPower collections.Map[[]byte, gogotypes.Int64Value]
-	// Params key: ParamsKeyPrefix | value: Params
-	Params collections.Item[types.Params]
-	// ValidatorConsensusKeyRotationRecordIndexKey: this key is used to restrict the validator next rotation within waiting (unbonding) period
-	ValidatorConsensusKeyRotationRecordIndexKey collections.KeySet[collections.Pair[[]byte, time.Time]]
-	// ValidatorConsensusKeyRotationRecordQueue: this key is used to set the unbonding period time on each rotation
-	ValidatorConsensusKeyRotationRecordQueue collections.Map[time.Time, types.ValAddrsOfRotatedConsKeys]
-	// ConsAddrToValidatorIdentifierMap: maps the new cons addr to the initial cons addr
-	ConsAddrToValidatorIdentifierMap collections.Map[[]byte, []byte]
-	// OldToNewConsAddrMap: maps the old cons addr to the new cons addr
-	OldToNewConsAddrMap collections.Map[[]byte, []byte]
-	// ValidatorConsPubKeyRotationHistory: consPubkey rotation history by validator
-	// A index is being added with key `BlockConsPubKeyRotationHistory`: consPubkey rotation history by height
-	RotationHistory *collections.IndexedMap[collections.Pair[[]byte, uint64], types.ConsPubKeyRotationHistory, rotationHistoryIndexes]
-=======
->>>>>>> 4f445ed9
 }
 
 // NewKeeper creates a new staking Keeper instance
 func NewKeeper(
 	cdc codec.BinaryCodec,
-<<<<<<< HEAD
-	env appmodule.Environment,
-=======
 	storeService storetypes.KVStoreService,
->>>>>>> 4f445ed9
 	ak types.AccountKeeper,
 	bk types.BankKeeper,
-	ck types.ConsensusKeeper,
 	authority string,
 	validatorAddressCodec addresscodec.Codec,
 	consensusAddressCodec addresscodec.Codec,
-<<<<<<< HEAD
-	cometInfoService comet.Service,
-=======
->>>>>>> 4f445ed9
 ) *Keeper {
-	sb := collections.NewSchemaBuilder(env.KVStoreService)
 	// ensure bonded and not bonded module accounts are set
 	if addr := ak.GetModuleAddress(types.BondedPoolName); addr == nil {
 		panic(fmt.Sprintf("%s module account has not been set", types.BondedPoolName))
@@ -165,8 +60,6 @@
 
 	if validatorAddressCodec == nil || consensusAddressCodec == nil {
 		panic("validator and/or consensus address codec are nil")
-<<<<<<< HEAD
-=======
 	}
 
 	return &Keeper{
@@ -178,205 +71,13 @@
 		authority:             authority,
 		validatorAddressCodec: validatorAddressCodec,
 		consensusAddressCodec: consensusAddressCodec,
->>>>>>> 4f445ed9
 	}
+}
 
-<<<<<<< HEAD
-	k := &Keeper{
-		Environment:           env,
-		cdc:                   cdc,
-		authKeeper:            ak,
-		bankKeeper:            bk,
-		consensusKeeper:       ck,
-		hooks:                 nil,
-		authority:             authority,
-		validatorAddressCodec: validatorAddressCodec,
-		consensusAddressCodec: consensusAddressCodec,
-		cometInfoService:      cometInfoService,
-		LastTotalPower:        collections.NewItem(sb, types.LastTotalPowerKey, "last_total_power", sdk.IntValue),
-		Delegations: collections.NewMap(
-			sb, types.DelegationKey, "delegations",
-			collections.NamedPairKeyCodec(
-				"delegator",
-				sdk.LengthPrefixedAddressKey(sdk.AccAddressKey), //nolint: staticcheck // sdk.LengthPrefixedAddressKey is needed to retain state compatibility
-				"validator_address_key",
-				sdk.LengthPrefixedAddressKey(sdk.ValAddressKey), //nolint: staticcheck // sdk.LengthPrefixedAddressKey is needed to retain state compatibility
-			),
-			codec.CollValue[types.Delegation](cdc),
-		),
-		DelegationsByValidator: collections.NewMap(
-			sb, types.DelegationByValIndexKey,
-			"delegations_by_validator",
-			collections.NamedPairKeyCodec(
-				"validator_address",
-				sdk.LengthPrefixedAddressKey(sdk.ValAddressKey), //nolint: staticcheck // sdk.LengthPrefixedAddressKey is needed to retain state compatibility
-				"delegator",
-				sdk.AccAddressKey,
-			),
-			collections.BytesValue,
-		),
-		ValidatorByConsensusAddress: collections.NewMap(
-			sb, types.ValidatorsByConsAddrKey,
-			"validator_by_cons_addr",
-			sdk.LengthPrefixedAddressKey(sdk.ConsAddressKey).WithName("cons_address"), //nolint: staticcheck // sdk.LengthPrefixedAddressKey is needed to retain state compatibility
-			collcodec.KeyToValueCodec(sdk.ValAddressKey),
-		),
-		// key format is: 52 | lengthPrefixedBytes(AccAddr) | lengthPrefixedBytes(SrcValAddr) | lengthPrefixedBytes(DstValAddr)
-		Redelegations: collections.NewMap(
-			sb, types.RedelegationKey,
-			"redelegations",
-			collections.NamedTripleKeyCodec(
-				"delegator",
-				collections.BytesKey,
-				"src_validator",
-				collections.BytesKey,
-				"dst_validator",
-				sdk.LengthPrefixedBytesKey, // sdk.LengthPrefixedBytesKey is needed to retain state compatibility
-			),
-			codec.CollValue[types.Redelegation](cdc),
-		),
-		UnbondingDelegationByValIndex: collections.NewMap(
-			sb, types.UnbondingDelegationByValIndexKey,
-			"unbonding_delegation_by_val_index",
-			collections.NamedPairKeyCodec(
-				"validator_address",
-				sdk.LengthPrefixedBytesKey,
-				"delegator",
-				sdk.LengthPrefixedBytesKey,
-			), // sdk.LengthPrefixedBytesKey is needed to retain state compatibility
-			collections.BytesValue,
-		),
-		UnbondingQueue: collections.NewMap(sb, types.UnbondingQueueKey, "unbonidng_queue", sdk.TimeKey.WithName("unbonding_time"), codec.CollValue[types.DVPairs](cdc)),
-		// key format is: 53 | lengthPrefixedBytes(SrcValAddr) | lengthPrefixedBytes(AccAddr) | lengthPrefixedBytes(DstValAddr)
-		RedelegationsByValSrc: collections.NewMap(
-			sb, types.RedelegationByValSrcIndexKey,
-			"redelegations_by_val_src",
-			collections.NamedTripleKeyCodec(
-				"src_validator",
-				collections.BytesKey,
-				"delegator",
-				collections.BytesKey,
-				"dst_validator",
-				sdk.LengthPrefixedBytesKey, // sdk.LengthPrefixedBytesKey is needed to retain state compatibility
-			),
-			collections.BytesValue,
-		),
-		// key format is: 17 | lengthPrefixedBytes(valAddr) | power
-		LastValidatorPower: collections.NewMap(sb, types.LastValidatorPowerKey, "last_validator_power", sdk.LengthPrefixedBytesKey.WithName("validator_address"), codec.CollValue[gogotypes.Int64Value](cdc)), // sdk.LengthPrefixedBytesKey is needed to retain state compatibility
-		// key format is: 54 | lengthPrefixedBytes(DstValAddr) | lengthPrefixedBytes(AccAddr) | lengthPrefixedBytes(SrcValAddr)
-		RedelegationsByValDst: collections.NewMap(
-			sb, types.RedelegationByValDstIndexKey,
-			"redelegations_by_val_dst",
-			collections.NamedTripleKeyCodec(
-				"dst_validator",
-				collections.BytesKey,
-				"delegator",
-				collections.BytesKey,
-				"src_validator",
-				sdk.LengthPrefixedBytesKey, // sdk.LengthPrefixedBytesKey is needed to retain state compatibility
-			),
-			collections.BytesValue,
-		),
-		RedelegationQueue: collections.NewMap(sb, types.RedelegationQueueKey, "redelegation_queue", sdk.TimeKey.WithName("completion_time"), codec.CollValue[types.DVVTriplets](cdc)),
-		Validators: collections.NewMap(
-			sb,
-			types.ValidatorsKey,
-			"validators",
-			sdk.LengthPrefixedBytesKey.WithName("validator_address"), // sdk.LengthPrefixedBytesKey is needed to retain state compatibility
-			codec.CollValue[types.Validator](cdc),
-		),
-		UnbondingDelegations: collections.NewMap(
-			sb, types.UnbondingDelegationKey,
-			"unbonding_delegation",
-			collections.NamedPairKeyCodec(
-				"delegator",
-				collections.BytesKey,
-				"validator",
-				sdk.LengthPrefixedBytesKey, // sdk.LengthPrefixedBytesKey is needed to retain state compatibility
-			),
-			codec.CollValue[types.UnbondingDelegation](cdc),
-		),
-		// key format is: 67 | length(timestamp Bytes) | timestamp | height
-		// Note: We use 3 keys here because we prefixed time bytes with its length previously and to retain state compatibility we remain to use the same
-		ValidatorQueue: collections.NewMap(
-			sb, types.ValidatorQueueKey,
-			"validator_queue",
-			collections.NamedTripleKeyCodec(
-				"ts_length",
-				collections.Uint64Key,
-				"timestamp",
-				sdk.TimeKey,
-				"height",
-				collections.Uint64Key,
-			),
-			codec.CollValue[types.ValAddresses](cdc),
-		),
-		// key is: 113 (it's a direct prefix)
-		Params: collections.NewItem(sb, types.ParamsKey, "params", codec.CollValue[types.Params](cdc)),
-
-		// key format is: 104 | valAddr | time
-		ValidatorConsensusKeyRotationRecordIndexKey: collections.NewKeySet(
-			sb, types.ValidatorConsensusKeyRotationRecordIndexKey,
-			"cons_pub_rotation_index",
-			collections.NamedPairKeyCodec(
-				"validator_address",
-				collections.BytesKey,
-				"time",
-				sdk.TimeKey),
-		),
-
-		// key format is: 103 | time
-		ValidatorConsensusKeyRotationRecordQueue: collections.NewMap(
-			sb, types.ValidatorConsensusKeyRotationRecordQueueKey,
-			"cons_pub_rotation_queue",
-			sdk.TimeKey,
-			codec.CollValue[types.ValAddrsOfRotatedConsKeys](cdc),
-		),
-
-		// key format is: 105 | consAddr
-		ConsAddrToValidatorIdentifierMap: collections.NewMap(
-			sb, types.ConsAddrToValidatorIdentifierMapPrefix,
-			"new_to_old_cons_addr_map",
-			collections.BytesKey,
-			collections.BytesValue,
-		),
-
-		// key format is: 106 | consAddr
-		OldToNewConsAddrMap: collections.NewMap(
-			sb, types.OldToNewConsAddrMap,
-			"old_to_new_cons_key_map",
-			collections.BytesKey,
-			collections.BytesValue,
-		),
-
-		// key format is : 101 | rotation history
-		// index is : 102 | rotation history
-		RotationHistory: collections.NewIndexedMap(
-			sb,
-			types.ValidatorConsPubKeyRotationHistoryKey,
-			"cons_pub_rotation_history",
-			collections.NamedPairKeyCodec(
-				"validator_address",
-				collections.BytesKey,
-				"height_key",
-				collections.Uint64Key),
-			codec.CollValue[types.ConsPubKeyRotationHistory](cdc),
-			NewRotationHistoryIndexes(sb),
-		),
-	}
-
-	schema, err := sb.Build()
-	if err != nil {
-		panic(err)
-	}
-	k.Schema = schema
-	return k
-=======
 // Logger returns a module-specific logger.
 func (k Keeper) Logger(ctx context.Context) log.Logger {
 	sdkCtx := sdk.UnwrapSDKContext(ctx)
 	return sdkCtx.Logger().With("module", "x/"+types.ModuleName)
->>>>>>> 4f445ed9
 }
 
 // Hooks gets the hooks for staking *Keeper {
@@ -399,8 +100,6 @@
 	k.hooks = sh
 }
 
-<<<<<<< HEAD
-=======
 // GetLastTotalPower loads the last total validator power.
 func (k Keeper) GetLastTotalPower(ctx context.Context) (math.Int, error) {
 	store := k.storeService.OpenKVStore(ctx)
@@ -432,7 +131,6 @@
 	return store.Set(types.LastTotalPowerKey, bz)
 }
 
->>>>>>> 4f445ed9
 // GetAuthority returns the x/staking module's authority.
 func (k Keeper) GetAuthority() string {
 	return k.authority
@@ -441,13 +139,6 @@
 // ValidatorAddressCodec returns the app validator address codec.
 func (k Keeper) ValidatorAddressCodec() addresscodec.Codec {
 	return k.validatorAddressCodec
-<<<<<<< HEAD
-}
-
-// ConsensusAddressCodec returns the app consensus address codec.
-func (k Keeper) ConsensusAddressCodec() addresscodec.Codec {
-	return k.consensusAddressCodec
-=======
 }
 
 // ConsensusAddressCodec returns the app consensus address codec.
@@ -480,5 +171,4 @@
 	}
 
 	return valUpdates.Updates, nil
->>>>>>> 4f445ed9
 }