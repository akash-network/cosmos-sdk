--- conflicted
+++ resolved
@@ -12,34 +12,19 @@
 	"cosmossdk.io/x/feegrant/module"
 	"cosmossdk.io/x/feegrant/simulation"
 
-<<<<<<< HEAD
-	codectestutil "github.com/cosmos/cosmos-sdk/codec/testutil"
-=======
->>>>>>> 4f445ed9
 	moduletypes "github.com/cosmos/cosmos-sdk/types/module"
 	moduletestutil "github.com/cosmos/cosmos-sdk/types/module/testutil"
 	simtypes "github.com/cosmos/cosmos-sdk/types/simulation"
 )
 
 func TestRandomizedGenState(t *testing.T) {
-	encCfg := moduletestutil.MakeTestEncodingConfig(codectestutil.CodecOptions{}, module.AppModule{})
+	encCfg := moduletestutil.MakeTestEncodingConfig(module.AppModuleBasic{})
 	s := rand.NewSource(1)
 	r := rand.New(s)
-	cdcOpts := codectestutil.CodecOptions{}
+
 	accounts := simtypes.RandomAccounts(r, 3)
 
 	simState := moduletypes.SimulationState{
-<<<<<<< HEAD
-		AppParams:      make(simtypes.AppParams),
-		Cdc:            encCfg.Codec,
-		AddressCodec:   cdcOpts.GetAddressCodec(),
-		ValidatorCodec: cdcOpts.GetValidatorCodec(),
-		Rand:           r,
-		NumBonded:      3,
-		Accounts:       accounts,
-		InitialStake:   math.NewInt(1000),
-		GenState:       make(map[string]json.RawMessage),
-=======
 		AppParams:    make(simtypes.AppParams),
 		Cdc:          encCfg.Codec,
 		Rand:         r,
@@ -47,7 +32,6 @@
 		Accounts:     accounts,
 		InitialStake: math.NewInt(1000),
 		GenState:     make(map[string]json.RawMessage),
->>>>>>> 4f445ed9
 	}
 
 	simulation.RandomizedGenState(&simState)
