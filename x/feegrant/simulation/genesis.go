package simulation

import (
	"math/rand"
	"time"

<<<<<<< HEAD
	"cosmossdk.io/core/address"
=======
>>>>>>> 4f445ed9
	"cosmossdk.io/math"
	"cosmossdk.io/x/feegrant"

	sdk "github.com/cosmos/cosmos-sdk/types"
	"github.com/cosmos/cosmos-sdk/types/module"
	simtypes "github.com/cosmos/cosmos-sdk/types/simulation"
)

// genFeeGrants returns a slice of randomly generated allowances.
func genFeeGrants(r *rand.Rand, accounts []simtypes.Account, addressCodec address.Codec) ([]feegrant.Grant, error) {
	allowances := make([]feegrant.Grant, len(accounts)-1)
	for i := 0; i < len(accounts)-1; i++ {
		granter, err := addressCodec.BytesToString(accounts[i].Address)
		if err != nil {
			return allowances, err
		}
		grantee, err := addressCodec.BytesToString(accounts[i+1].Address)
		if err != nil {
			return allowances, err
		}
		allowances[i] = generateRandomAllowances(granter, grantee, r)
	}
	return allowances, nil
}

func generateRandomAllowances(granter, grantee string, r *rand.Rand) feegrant.Grant {
	allowances := make([]feegrant.Grant, 3)
	spendLimit := sdk.NewCoins(sdk.NewCoin("stake", math.NewInt(100)))
	periodSpendLimit := sdk.NewCoins(sdk.NewCoin("stake", math.NewInt(10)))

	basic := feegrant.BasicAllowance{
		SpendLimit: spendLimit,
	}

	basicAllowance, err := feegrant.NewGrant(granter, grantee, &basic)
	if err != nil {
		panic(err)
	}
	allowances[0] = basicAllowance

	periodicAllowance, err := feegrant.NewGrant(granter, grantee, &feegrant.PeriodicAllowance{
		Basic:            basic,
		PeriodSpendLimit: periodSpendLimit,
		Period:           time.Hour,
	})
	if err != nil {
		panic(err)
	}
	allowances[1] = periodicAllowance

	filteredAllowance, err := feegrant.NewGrant(granter, grantee, &feegrant.AllowedMsgAllowance{
		Allowance:       basicAllowance.GetAllowance(),
		AllowedMessages: []string{"/cosmos.gov.v1.MsgSubmitProposal"},
	})
	if err != nil {
		panic(err)
	}
	allowances[2] = filteredAllowance

	return allowances[r.Intn(len(allowances))]
}

// RandomizedGenState generates a random GenesisState for feegrant
func RandomizedGenState(simState *module.SimulationState) {
	var feegrants []feegrant.Grant
	var err error

	simState.AppParams.GetOrGenerate(
		"feegrant", &feegrants, simState.Rand,
		func(r *rand.Rand) { feegrants, err = genFeeGrants(r, simState.Accounts, simState.AddressCodec) },
	)
	if err != nil {
		panic(err)
	}

	feegrantGenesis := feegrant.NewGenesisState(feegrants)
	bz, err := simState.Cdc.MarshalJSON(feegrantGenesis)
	if err != nil {
		panic(err)
	}

	simState.GenState[feegrant.ModuleName] = bz
}<|MERGE_RESOLUTION|>--- conflicted
+++ resolved
@@ -4,10 +4,6 @@
 	"math/rand"
 	"time"
 
-<<<<<<< HEAD
-	"cosmossdk.io/core/address"
-=======
->>>>>>> 4f445ed9
 	"cosmossdk.io/math"
 	"cosmossdk.io/x/feegrant"
 
@@ -17,23 +13,17 @@
 )
 
 // genFeeGrants returns a slice of randomly generated allowances.
-func genFeeGrants(r *rand.Rand, accounts []simtypes.Account, addressCodec address.Codec) ([]feegrant.Grant, error) {
+func genFeeGrants(r *rand.Rand, accounts []simtypes.Account) []feegrant.Grant {
 	allowances := make([]feegrant.Grant, len(accounts)-1)
 	for i := 0; i < len(accounts)-1; i++ {
-		granter, err := addressCodec.BytesToString(accounts[i].Address)
-		if err != nil {
-			return allowances, err
-		}
-		grantee, err := addressCodec.BytesToString(accounts[i+1].Address)
-		if err != nil {
-			return allowances, err
-		}
+		granter := accounts[i].Address
+		grantee := accounts[i+1].Address
 		allowances[i] = generateRandomAllowances(granter, grantee, r)
 	}
-	return allowances, nil
+	return allowances
 }
 
-func generateRandomAllowances(granter, grantee string, r *rand.Rand) feegrant.Grant {
+func generateRandomAllowances(granter, grantee sdk.AccAddress, r *rand.Rand) feegrant.Grant {
 	allowances := make([]feegrant.Grant, 3)
 	spendLimit := sdk.NewCoins(sdk.NewCoin("stake", math.NewInt(100)))
 	periodSpendLimit := sdk.NewCoins(sdk.NewCoin("stake", math.NewInt(10)))
@@ -73,15 +63,11 @@
 // RandomizedGenState generates a random GenesisState for feegrant
 func RandomizedGenState(simState *module.SimulationState) {
 	var feegrants []feegrant.Grant
-	var err error
 
 	simState.AppParams.GetOrGenerate(
 		"feegrant", &feegrants, simState.Rand,
-		func(r *rand.Rand) { feegrants, err = genFeeGrants(r, simState.Accounts, simState.AddressCodec) },
+		func(r *rand.Rand) { feegrants = genFeeGrants(r, simState.Accounts) },
 	)
-	if err != nil {
-		panic(err)
-	}
 
 	feegrantGenesis := feegrant.NewGenesisState(feegrants)
 	bz, err := simState.Cdc.MarshalJSON(feegrantGenesis)
