--- conflicted
+++ resolved
@@ -6,26 +6,13 @@
 
 ## Contents
 
-* [Concepts](#concepts)
-    * [The Minting Mechanism](#the-minting-mechanism)
-    * [Inflation](#inflation)
-    * [Provisions](#provisions)
-        * [Relation to Inflation](#relation-to-inflation)
-        * [Usage per Block](#usage-per-block-default-function)
-        * [Example](#example)
-    * [Bonding](#bonding)
 * [State](#state)
     * [Minter](#minter)
     * [Params](#params)
-* [Minting Methods](#minting-methods)
-    * [Epoch-based Minting](#epoch-based-minting)
-    * [Block-based Minting](#block-based-minting)
-    * [MintFn](#mintfn)
-    * [Default configuration](#default-configuration)
-    * [Calculations](#calculations)
-        * [NextInflationRate](#inflation-rate-calculation)
-        * [NextAnnualProvisions](#nextannualprovisions)
-        * [BlockProvision](#blockprovision)
+* [Begin-Block](#begin-block)
+    * [NextInflationRate](#nextinflationrate)
+    * [NextAnnualProvisions](#nextannualprovisions)
+    * [BlockProvision](#blockprovision)
 * [Parameters](#parameters)
 * [Events](#events)
     * [BeginBlocker](#beginblocker)
@@ -38,177 +25,56 @@
 
 ### The Minting Mechanism
 
-The minting mechanism in the x/mint module has been redesigned to offer more flexibility. The `InflationCalculationFn` has been deprecated in favor of `MintFn`, that can be customized by the application developer. The `MintFn` function is passed to the `NewAppModule` function and is used to mint tokens on the configured epoch beginning. This change allows users to define their own minting logic and removes any assumptions on how tokens are minted.
-
-Key features of the new minting mechanism:
-
-1. **Customizable Minting Function**: The `MintFn` can be defined by the application to implement any desired minting logic.
-2. **Default Implementation**: If no custom function is provided, a default minting function is used.
-3. **Epoch-based or Block-based Minting**: The mechanism supports both epoch-based and block-based minting, depending on how the `MintFn` is implemented.
-4. **Flexible Inflation**: The inflation rate can be adjusted based on various parameters, not just the bonded ratio.
-
-The default minting function, if no custom one is provided, is implemented in the `DefaultMintFn`. 
-This function is called during the `BeginBlocker` and is responsible for minting new tokens, implementation details can be found [here](#default-configuration).
-
-<<<<<<< HEAD
-### Inflation
-=======
+The minting mechanism was designed to:
+
+* allow for a flexible inflation rate determined by market demand targeting a particular bonded-stake ratio
+* effect a balance between market liquidity and staked supply
+
+In order to best determine the appropriate market rate for inflation rewards, a
+moving change rate is used.  The moving change rate mechanism ensures that if
+the % bonded is either over or under the goal %-bonded, the inflation rate will
+adjust to further incentivize or disincentivize being bonded, respectively. Setting the goal
+%-bonded at less than 100% encourages the network to maintain some non-staked tokens
+which should help provide some liquidity.
+
+It can be broken down in the following way:
+
 * If the actual percentage of bonded tokens is below the goal %-bonded the inflation rate will
    increase until a maximum value is reached
 * If the goal % bonded (67% in Cosmos-Hub) is maintained, then the inflation
    rate will stay constant
 * If the actual percentage of bonded tokens is above the goal %-bonded the inflation rate will
    decrease until a minimum value is reached
->>>>>>> 4f445ed9
-
-Inflation is a key concept in the x/mint module, responsible for the creation of new tokens over time. The inflation rate determines how quickly the total supply of tokens increases.
-
-Key aspects of inflation in the x/mint module:
-
-1. **Dynamic Inflation**: The inflation rate can change over time based on various factors, primarily the bonded ratio.
-2. **Bounded Inflation**: The inflation rate is typically constrained between a minimum and maximum value to prevent extreme fluctuations.
-3. **Inflation Calculation**: The specific method of calculating inflation can be customized using the `MintFn`, allowing for flexible monetary policies.
-
-In the default implementation, inflation is calculated as follows:
-
-```plaintext
-Inflation = CurrentInflation + (1 - BondedRatio / GoalBonded) * (InflationRateChange / BlocksPerYear)
-```
-
-### Provisions
-
-Provisions are the number of tokens generated and distributed in each block. They are directly related to the inflation rate and the current total supply of tokens. The amount of provisions generated per block is calculated based on the annual provisions, which are determined by the inflation rate and the total supply of tokens.
-
-#### Relation to Inflation
-
-The inflation rate determines the percentage of the total supply of tokens that will be added as provisions over a year. These annual provisions are divided by the number of blocks in a year to obtain the provisions per block.
-
-#### Usage per Block (default function)
-
-Each block uses a fraction of the annual provisions, calculated as: 
-
-```plaintext
-Provisions per block = Annual provisions / Number of blocks per year
-```
-
-These provisions are distributed to validators and delegators as rewards for their participation in the network. 
-
-
-##### Example
-
-For example, if the total supply of tokens is 1,000,000 and the inflation rate is 10%, the annual provisions would be:
-
-Annual provisions = 1,000,000 * 0.10 = 100,000 tokens
-
-If there are 3,153,600 blocks per year (one block every 10 seconds), the provisions per block would be:
-Provisions per block = 100,000 / 3,153,600 ≈ 0.0317 tokens per block.
-
-These provisions are then passed to the fee collector.
-
-### Bonding
-
-Bonding refers to the process of staking tokens in the network, which plays a crucial role in the Proof of Stake consensus mechanism and affects the minting process.
-
-Key aspects of bonding in relation to the x/mint module:
-
-1. **Bonded Ratio**: This is the proportion of the total token supply that is currently staked (bonded) in the network.
-2. **Goal Bonded Ratio**: A target percentage of tokens that should ideally be bonded, defined in the module parameters.
-3. **Inflation Adjustment**: The bonded ratio is used to adjust the inflation rate, encouraging or discouraging bonding as needed to maintain network security and token liquidity.
+
 
 ## State
 
 ### Minter
 
-The minter is a space for holding current inflation information and any other data
-related to minting (in the `data` field)
+The minter is a space for holding current inflation information.
 
 * Minter: `0x00 -> ProtocolBuffer(minter)`
 
 ```protobuf reference
-https://github.com/cosmos/cosmos-sdk/blob/v0.52.0-beta.1/x/mint/proto/cosmos/mint/v1beta1/mint.proto#L11-L29
+https://github.com/cosmos/cosmos-sdk/blob/v0.47.0-rc1/proto/cosmos/mint/v1beta1/mint.proto#L10-L24
 ```
 
 ### Params
 
 The mint module stores its params in state with the prefix of `0x01`,
 it can be updated with governance or the address with authority.
-**Note:** With the latest update, the addition of the `MaxSupply` parameter allows controlling the maximum supply of tokens minted by the module. 
-A value of `0` indicates an unlimited supply.
 
 * Params: `mint/params -> legacy_amino(params)`
 
 ```protobuf reference
-https://github.com/cosmos/cosmos-sdk/blob/v0.52.0-beta.1/x/mint/proto/cosmos/mint/v1beta1/mint.proto#L31-L73
-```
-
-## Minting Methods
-
-### Epoch-based Minting
-
-Epoch-based minting allows for tokens to be minted at specific intervals or epochs, rather than on every block.
-To implement epoch-based minting, the `MintFn` should be designed to mint tokens only when a specific epoch ID is received. The epoch ID and number are passed as parameters to the `MintFn`.
-
-### Block-based Minting
-
-In addition to minting based on epoch, minting based on block is also possible. This is achieved through calling the `MintFn` in `BeginBlock` with an epochID and epochNumber of `"block"` and `-1`, respectively.
-
-### MintFn
-
-The `MintFn` function is called at the beginning of each epoch and is responsible for minting tokens. The function signature is as follows:
-
-```go
-type MintFn func(ctx context.Context, env appmodule.Environment, minter *Minter, epochId string, epochNumber int64) error
-```
-
-How this function mints tokens is defined by the app developers, meaning they can query state and perform any calculations they deem necessary. [This implementation](https://github.com/cosmos/cosmos-sdk/blob/ace7bca105a8d5363782cfd19c6f169b286cd3b2/simapp/mint_fn.go#L25) in SimApp contains examples of how to use `QueryRouterService` and the Minter's `data`.
-
-:::warning
-Note that BeginBlock will keep calling the MintFn for every block, so it is important to ensure that MintFn returns early if the epoch ID does not match the expected one.
-:::
-
-### Default configuration
-
-If no `MintFn` is passed to the `NewAppModule` function, the minting logic defaults to block-based minting, corresponding to `mintKeeper.DefaultMintFn(types.DefaultInflationCalculationFn)`. 
-
-The next diagram shows how the `DefaultMintFn` works:
-
-```mermaid
-flowchart TD
-    A[BeforeEpochStart] --> B[MintFn]
-    B --> C{epochId == 'block'?}
-    C -->|No| D[Return without minting]
-    C -->|Yes| E[Get StakingTokenSupply]
-    E --> F[Get BondedRatio]
-    F --> G[Get Parameters]
-    G --> H[Calculate Inflation]
-    H --> I[Calculate Annual Provisions]
-    I --> J[Calculate Block Provision]
-    J --> K{MaxSupply > 0?}
-    K -->|No| M[Mint coins]
-    K -->|Yes| L{TotalSupply + MintedCoins > MaxSupply?}
-    L -->|No| M
-    L -->|Yes| N[Adjust minting amount]
-    N --> O{Difference > 0?}
-    O -->|No| P[Do not mint]
-    O -->|Yes| M
-    M --> Q[Send minted coins to FeeCollector]
-    Q --> R[Emit events]
-    R --> S[End]
-
-    subgraph Calculations
-    H --> |Uses InflationCalculationFn| H
-    I --> |AnnualProvisions = TotalSupply * Inflation| I
-    J --> |BlockProvision = AnnualProvisions / BlocksPerYear| J
-    end
-
-    subgraph MaxSupply Adjustment
-    N --> |MintedCoins = MaxSupply - TotalSupply| N
-    end
-```
-
-### Calculations
-
-#### Inflation rate calculation
+https://github.com/cosmos/cosmos-sdk/blob/v0.47.0-rc1/proto/cosmos/mint/v1beta1/mint.proto#L26-L59
+```
+
+## Begin-Block
+
+Minting parameters are recalculated and inflation paid at the beginning of each block.
+
+### Inflation rate calculation
 
 Inflation rate is calculated using an "inflation calculation function" that's
 passed to the `NewAppModule` function. If no function is passed, then the SDK's
@@ -225,12 +91,8 @@
 The target annual inflation rate is recalculated each block.
 The inflation is also subject to a rate change (positive or negative)
 depending on the distance from the desired ratio (67%). The maximum rate change
-<<<<<<< HEAD
-possible is defined to be 5% per year, however, the annual inflation is capped between 0% and 5%.
-=======
 possible is defined to be 13% per year, however, the annual inflation is capped
 as between 7% and 20%.
->>>>>>> 4f445ed9
 
 ```go
 NextInflationRate(params Params, bondedRatio math.LegacyDec) (inflation math.LegacyDec) {
@@ -250,7 +112,7 @@
 }
 ```
 
-#### NextAnnualProvisions
+### NextAnnualProvisions
 
 Calculate the annual provisions based on current total supply and inflation
 rate. This parameter is calculated once per block.
@@ -258,10 +120,9 @@
 ```go
 NextAnnualProvisions(params Params, totalSupply math.LegacyDec) (provisions math.LegacyDec) {
 	return Inflation * totalSupply
-}
-```
-
-#### BlockProvision
+```
+
+### BlockProvision
 
 Calculate the provisions generated for each block based on current annual provisions. The provisions are then minted by the `mint` module's `ModuleMinterAccount` and then transferred to the `auth`'s `FeeCollector` `ModuleAccount`.
 
@@ -275,17 +136,15 @@
 ## Parameters
 
 The minting module contains the following parameters:
-Note: `0` indicates unlimited supply for MaxSupply param
-
-| Key                 | Type             | Example                |
-|---------------------|------------------|------------------------|
-| MintDenom           | string           | "uatom"                |
-| InflationRateChange | string (dec)     | "0.130000000000000000" |
-| InflationMax        | string (dec)     | "0.200000000000000000" |
-| InflationMin        | string (dec)     | "0.070000000000000000" |
-| GoalBonded          | string (dec)     | "0.670000000000000000" |
-| BlocksPerYear       | string (uint64)  | "6311520"              |
-| MaxSupply           | string (math.Int)| "0"                    |
+
+| Key                 | Type            | Example                |
+|---------------------|-----------------|------------------------|
+| MintDenom           | string          | "uatom"                |
+| InflationRateChange | string (dec)    | "0.130000000000000000" |
+| InflationMax        | string (dec)    | "0.200000000000000000" |
+| InflationMin        | string (dec)    | "0.070000000000000000" |
+| GoalBonded          | string (dec)    | "0.670000000000000000" |
+| BlocksPerYear       | string (uint64) | "6311520"              |
 
 
 ## Events
@@ -365,12 +224,6 @@
 ```
 
 Example:
-
-```shell
-simd query mint params
-```
-
-Example Output:
 
 ```yml
 blocks_per_year: "4360000"
@@ -379,29 +232,6 @@
 inflation_min: "0.070000000000000000"
 inflation_rate_change: "0.130000000000000000"
 mint_denom: stake
-max_supply: "0"
-```
-
-#### Transactions
-
-The `tx` commands allow users to interact with the `mint` module.
-
-```shell
-simd tx mint --help
-```
-
-##### update-params-proposal
-
-The `update-params-proposal` command allows users to submit a proposal to update the mint module parameters (Note: the entire params must be provided).
-
-```shell
-simd tx mint update-params-proposal [flags]
-```
-
-Example:
-
-```shell
-simd tx mint update-params-proposal '{ "mint_denom": "stake" }'
 ```
 
 ### gRPC
@@ -476,8 +306,7 @@
     "inflationMax": "200000000000000000",
     "inflationMin": "70000000000000000",
     "goalBonded": "670000000000000000",
-    "blocksPerYear": "6311520",
-    "maxSupply": "0",
+    "blocksPerYear": "6311520"
   }
 }
 ```
@@ -548,8 +377,7 @@
     "inflationMax": "200000000000000000",
     "inflationMin": "70000000000000000",
     "goalBonded": "670000000000000000",
-    "blocksPerYear": "6311520",
-    "maxSupply": "0",
+    "blocksPerYear": "6311520"
   }
 }
 ```