package keeper_test

import (
	"context"
	"encoding/hex"
	"fmt"
	"time"

<<<<<<< HEAD
=======
	cmtproto "github.com/cometbft/cometbft/proto/tendermint/types"
>>>>>>> 4f445ed9
	"github.com/stretchr/testify/suite"
	"go.uber.org/mock/gomock"

	"cosmossdk.io/collections"
<<<<<<< HEAD
	coreaddress "cosmossdk.io/core/address"
	"cosmossdk.io/core/header"
	coretesting "cosmossdk.io/core/testing"
=======
>>>>>>> 4f445ed9
	storetypes "cosmossdk.io/store/types"
	"cosmossdk.io/x/evidence"
	"cosmossdk.io/x/evidence/exported"
	"cosmossdk.io/x/evidence/keeper"
	evidencetestutil "cosmossdk.io/x/evidence/testutil"
	"cosmossdk.io/x/evidence/types"

	"github.com/cosmos/cosmos-sdk/baseapp"
	"github.com/cosmos/cosmos-sdk/codec/address"
	codectestutil "github.com/cosmos/cosmos-sdk/codec/testutil"
	"github.com/cosmos/cosmos-sdk/crypto/keys/ed25519"
	cryptotypes "github.com/cosmos/cosmos-sdk/crypto/types"
	"github.com/cosmos/cosmos-sdk/runtime"
	"github.com/cosmos/cosmos-sdk/testutil"
	sdk "github.com/cosmos/cosmos-sdk/types"
	moduletestutil "github.com/cosmos/cosmos-sdk/types/module/testutil"
)

var (
	pubkeys = []cryptotypes.PubKey{
		newPubKey("0B485CFC0EECC619440448436F8FC9DF40566F2369E72400281454CB552AFB50"),
		newPubKey("0B485CFC0EECC619440448436F8FC9DF40566F2369E72400281454CB552AFB51"),
		newPubKey("0B485CFC0EECC619440448436F8FC9DF40566F2369E72400281454CB552AFB52"),
	}

	valAddress = sdk.ValAddress(pubkeys[0].Address())
)

func newPubKey(pk string) (res cryptotypes.PubKey) {
	pkBytes, err := hex.DecodeString(pk)
	if err != nil {
		panic(err)
	}

	pubkey := &ed25519.PubKey{Key: pkBytes}

	return pubkey
}

func testEquivocationHandler(_ interface{}) types.Handler {
	return func(ctx context.Context, e exported.Evidence) error {
		if err := e.ValidateBasic(); err != nil {
			return err
		}

		ee, ok := e.(*types.Equivocation)
		if !ok {
			return fmt.Errorf("unexpected evidence type: %T", e)
		}
		if ee.Height%2 == 0 {
			return fmt.Errorf("unexpected even evidence height: %d", ee.Height)
		}

		return nil
	}
}

type KeeperTestSuite struct {
	suite.Suite

	ctx sdk.Context

	addressCodec     coreaddress.Codec
	consAddressCodec coreaddress.ConsensusAddressCodec

	evidenceKeeper keeper.Keeper
	accountKeeper  *evidencetestutil.MockAccountKeeper
	slashingKeeper *evidencetestutil.MockSlashingKeeper
	stakingKeeper  *evidencetestutil.MockStakingKeeper
	queryClient    types.QueryClient
	encCfg         moduletestutil.TestEncodingConfig
	msgServer      types.MsgServer
}

func (suite *KeeperTestSuite) SetupTest() {
	encCfg := moduletestutil.MakeTestEncodingConfig(codectestutil.CodecOptions{}, evidence.AppModule{})
	key := storetypes.NewKVStoreKey(types.StoreKey)
	env := runtime.NewEnvironment(runtime.NewKVStoreService(key), coretesting.NewNopLogger())
	tkey := storetypes.NewTransientStoreKey("evidence_transient_store")
	testCtx := testutil.DefaultContextWithDB(suite.T(), key, tkey)
	suite.ctx = testCtx.Ctx
	suite.addressCodec = address.NewBech32Codec("cosmos")
	suite.consAddressCodec = address.NewBech32Codec("cosmosvalcons")

	ctrl := gomock.NewController(suite.T())

	stakingKeeper := evidencetestutil.NewMockStakingKeeper(ctrl)
	slashingKeeper := evidencetestutil.NewMockSlashingKeeper(ctrl)
	accountKeeper := evidencetestutil.NewMockAccountKeeper(ctrl)
	ck := evidencetestutil.NewMockConsensusKeeper(ctrl)

	evidenceKeeper := keeper.NewKeeper(
		encCfg.Codec,
		env,
		stakingKeeper,
		slashingKeeper,
		ck,
		address.NewBech32Codec("cosmos"),
		address.NewBech32Codec("cosmosvalcons"),
	)

	suite.stakingKeeper = stakingKeeper
	suite.slashingKeeper = slashingKeeper

	router := types.NewRouter()
	router = router.AddRoute(types.RouteEquivocation, testEquivocationHandler(evidenceKeeper))
	evidenceKeeper.SetRouter(router)

	suite.ctx = testCtx.Ctx.WithHeaderInfo(header.Info{Height: 1})
	suite.encCfg = moduletestutil.MakeTestEncodingConfig(codectestutil.CodecOptions{}, evidence.AppModule{})

	suite.accountKeeper = accountKeeper

	queryHelper := baseapp.NewQueryServerTestHelper(suite.ctx, suite.encCfg.InterfaceRegistry)
	types.RegisterQueryServer(queryHelper, keeper.NewQuerier(evidenceKeeper))
	suite.queryClient = types.NewQueryClient(queryHelper)
	suite.evidenceKeeper = *evidenceKeeper
	suite.msgServer = keeper.NewMsgServerImpl(suite.evidenceKeeper)
}

func (suite *KeeperTestSuite) populateEvidence(ctx sdk.Context, numEvidence int) []exported.Evidence {
	evidence := make([]exported.Evidence, numEvidence)

	for i := 0; i < numEvidence; i++ {
		pk := ed25519.GenPrivKey()

		consAddr, err := suite.consAddressCodec.BytesToString(pk.PubKey().Address())
		suite.Require().NoError(err)

		evidence[i] = &types.Equivocation{
			Height:           11,
			Power:            100,
			Time:             time.Now().UTC(),
			ConsensusAddress: consAddr,
		}

		suite.Nil(suite.evidenceKeeper.SubmitEvidence(ctx, evidence[i]))
	}

	return evidence
}

func (suite *KeeperTestSuite) TestSubmitValidEvidence() {
	ctx := suite.ctx.WithIsCheckTx(false)
	pk := ed25519.GenPrivKey()
	consAddr, err := suite.consAddressCodec.BytesToString(pk.PubKey().Address())
	suite.Require().NoError(err)

	e := &types.Equivocation{
		Height:           1,
		Power:            100,
		Time:             time.Now().UTC(),
		ConsensusAddress: consAddr,
	}

	suite.Nil(suite.evidenceKeeper.SubmitEvidence(ctx, e))

	res, err := suite.evidenceKeeper.Evidences.Get(ctx, e.Hash())
	suite.NoError(err)
	suite.Equal(e, res)
}

func (suite *KeeperTestSuite) TestSubmitValidEvidence_Duplicate() {
	ctx := suite.ctx.WithIsCheckTx(false)
	pk := ed25519.GenPrivKey()
	consAddr, err := suite.consAddressCodec.BytesToString(pk.PubKey().Address())
	suite.Require().NoError(err)

	e := &types.Equivocation{
		Height:           1,
		Power:            100,
		Time:             time.Now().UTC(),
		ConsensusAddress: consAddr,
	}

	suite.Nil(suite.evidenceKeeper.SubmitEvidence(ctx, e))
	suite.Error(suite.evidenceKeeper.SubmitEvidence(ctx, e))

	res, err := suite.evidenceKeeper.Evidences.Get(ctx, e.Hash())
	suite.NoError(err)
	suite.Equal(e, res)
}

func (suite *KeeperTestSuite) TestSubmitInvalidEvidence() {
	ctx := suite.ctx.WithIsCheckTx(false)
	pk := ed25519.GenPrivKey()
	consAddr, err := suite.consAddressCodec.BytesToString(pk.PubKey().Address())
	suite.Require().NoError(err)
	e := &types.Equivocation{
		Height:           0,
		Power:            100,
		Time:             time.Now().UTC(),
		ConsensusAddress: consAddr,
	}

	err = suite.evidenceKeeper.SubmitEvidence(ctx, e)
	suite.ErrorIs(err, types.ErrInvalidEvidence)

	res, err := suite.evidenceKeeper.Evidences.Get(ctx, e.Hash())
	suite.ErrorIs(err, collections.ErrNotFound)
	suite.Nil(res)
}

func (suite *KeeperTestSuite) TestIterateEvidence() {
	ctx := suite.ctx.WithIsCheckTx(false)
	numEvidence := 100
	suite.populateEvidence(ctx, numEvidence)

	var evidences []exported.Evidence
	suite.Require().NoError(suite.evidenceKeeper.Evidences.Walk(ctx, nil, func(key []byte, value exported.Evidence) (stop bool, err error) {
		evidences = append(evidences, value)
		return false, nil
	}))
	suite.Len(evidences, numEvidence)
}

func (suite *KeeperTestSuite) TestGetEvidenceHandler() {
	handler, err := suite.evidenceKeeper.GetEvidenceHandler((&types.Equivocation{}).Route())
	suite.NoError(err)
	suite.NotNil(handler)

	handler, err = suite.evidenceKeeper.GetEvidenceHandler("invalidHandler")
	suite.Error(err)
	suite.Nil(handler)
}<|MERGE_RESOLUTION|>--- conflicted
+++ resolved
@@ -6,20 +6,11 @@
 	"fmt"
 	"time"
 
-<<<<<<< HEAD
-=======
 	cmtproto "github.com/cometbft/cometbft/proto/tendermint/types"
->>>>>>> 4f445ed9
 	"github.com/stretchr/testify/suite"
 	"go.uber.org/mock/gomock"
 
 	"cosmossdk.io/collections"
-<<<<<<< HEAD
-	coreaddress "cosmossdk.io/core/address"
-	"cosmossdk.io/core/header"
-	coretesting "cosmossdk.io/core/testing"
-=======
->>>>>>> 4f445ed9
 	storetypes "cosmossdk.io/store/types"
 	"cosmossdk.io/x/evidence"
 	"cosmossdk.io/x/evidence/exported"
@@ -29,7 +20,6 @@
 
 	"github.com/cosmos/cosmos-sdk/baseapp"
 	"github.com/cosmos/cosmos-sdk/codec/address"
-	codectestutil "github.com/cosmos/cosmos-sdk/codec/testutil"
 	"github.com/cosmos/cosmos-sdk/crypto/keys/ed25519"
 	cryptotypes "github.com/cosmos/cosmos-sdk/crypto/types"
 	"github.com/cosmos/cosmos-sdk/runtime"
@@ -82,54 +72,52 @@
 
 	ctx sdk.Context
 
-	addressCodec     coreaddress.Codec
-	consAddressCodec coreaddress.ConsensusAddressCodec
-
 	evidenceKeeper keeper.Keeper
+	bankKeeper     *evidencetestutil.MockBankKeeper
 	accountKeeper  *evidencetestutil.MockAccountKeeper
 	slashingKeeper *evidencetestutil.MockSlashingKeeper
 	stakingKeeper  *evidencetestutil.MockStakingKeeper
+	blockInfo      *evidencetestutil.MockCometinfo
 	queryClient    types.QueryClient
 	encCfg         moduletestutil.TestEncodingConfig
 	msgServer      types.MsgServer
 }
 
 func (suite *KeeperTestSuite) SetupTest() {
-	encCfg := moduletestutil.MakeTestEncodingConfig(codectestutil.CodecOptions{}, evidence.AppModule{})
+	encCfg := moduletestutil.MakeTestEncodingConfig(evidence.AppModuleBasic{})
 	key := storetypes.NewKVStoreKey(types.StoreKey)
-	env := runtime.NewEnvironment(runtime.NewKVStoreService(key), coretesting.NewNopLogger())
+	storeService := runtime.NewKVStoreService(key)
 	tkey := storetypes.NewTransientStoreKey("evidence_transient_store")
 	testCtx := testutil.DefaultContextWithDB(suite.T(), key, tkey)
 	suite.ctx = testCtx.Ctx
-	suite.addressCodec = address.NewBech32Codec("cosmos")
-	suite.consAddressCodec = address.NewBech32Codec("cosmosvalcons")
 
 	ctrl := gomock.NewController(suite.T())
 
 	stakingKeeper := evidencetestutil.NewMockStakingKeeper(ctrl)
 	slashingKeeper := evidencetestutil.NewMockSlashingKeeper(ctrl)
 	accountKeeper := evidencetestutil.NewMockAccountKeeper(ctrl)
-	ck := evidencetestutil.NewMockConsensusKeeper(ctrl)
+	bankKeeper := evidencetestutil.NewMockBankKeeper(ctrl)
+	suite.blockInfo = &evidencetestutil.MockCometinfo{}
 
 	evidenceKeeper := keeper.NewKeeper(
 		encCfg.Codec,
-		env,
+		storeService,
 		stakingKeeper,
 		slashingKeeper,
-		ck,
 		address.NewBech32Codec("cosmos"),
-		address.NewBech32Codec("cosmosvalcons"),
+		&evidencetestutil.MockCometinfo{},
 	)
 
 	suite.stakingKeeper = stakingKeeper
 	suite.slashingKeeper = slashingKeeper
+	suite.bankKeeper = bankKeeper
 
 	router := types.NewRouter()
 	router = router.AddRoute(types.RouteEquivocation, testEquivocationHandler(evidenceKeeper))
 	evidenceKeeper.SetRouter(router)
 
-	suite.ctx = testCtx.Ctx.WithHeaderInfo(header.Info{Height: 1})
-	suite.encCfg = moduletestutil.MakeTestEncodingConfig(codectestutil.CodecOptions{}, evidence.AppModule{})
+	suite.ctx = testCtx.Ctx.WithBlockHeader(cmtproto.Header{Height: 1})
+	suite.encCfg = moduletestutil.MakeTestEncodingConfig(evidence.AppModuleBasic{})
 
 	suite.accountKeeper = accountKeeper
 
@@ -137,6 +125,10 @@
 	types.RegisterQueryServer(queryHelper, keeper.NewQuerier(evidenceKeeper))
 	suite.queryClient = types.NewQueryClient(queryHelper)
 	suite.evidenceKeeper = *evidenceKeeper
+
+	suite.Require().Equal(testCtx.Ctx.Logger().With("module", "x/"+types.ModuleName),
+		suite.evidenceKeeper.Logger(testCtx.Ctx))
+
 	suite.msgServer = keeper.NewMsgServerImpl(suite.evidenceKeeper)
 }
 
@@ -145,15 +137,12 @@
 
 	for i := 0; i < numEvidence; i++ {
 		pk := ed25519.GenPrivKey()
-
-		consAddr, err := suite.consAddressCodec.BytesToString(pk.PubKey().Address())
-		suite.Require().NoError(err)
 
 		evidence[i] = &types.Equivocation{
 			Height:           11,
 			Power:            100,
 			Time:             time.Now().UTC(),
-			ConsensusAddress: consAddr,
+			ConsensusAddress: sdk.ConsAddress(pk.PubKey().Address().Bytes()).String(),
 		}
 
 		suite.Nil(suite.evidenceKeeper.SubmitEvidence(ctx, evidence[i]))
@@ -165,14 +154,12 @@
 func (suite *KeeperTestSuite) TestSubmitValidEvidence() {
 	ctx := suite.ctx.WithIsCheckTx(false)
 	pk := ed25519.GenPrivKey()
-	consAddr, err := suite.consAddressCodec.BytesToString(pk.PubKey().Address())
-	suite.Require().NoError(err)
 
 	e := &types.Equivocation{
 		Height:           1,
 		Power:            100,
 		Time:             time.Now().UTC(),
-		ConsensusAddress: consAddr,
+		ConsensusAddress: sdk.ConsAddress(pk.PubKey().Address().Bytes()).String(),
 	}
 
 	suite.Nil(suite.evidenceKeeper.SubmitEvidence(ctx, e))
@@ -185,14 +172,12 @@
 func (suite *KeeperTestSuite) TestSubmitValidEvidence_Duplicate() {
 	ctx := suite.ctx.WithIsCheckTx(false)
 	pk := ed25519.GenPrivKey()
-	consAddr, err := suite.consAddressCodec.BytesToString(pk.PubKey().Address())
-	suite.Require().NoError(err)
 
 	e := &types.Equivocation{
 		Height:           1,
 		Power:            100,
 		Time:             time.Now().UTC(),
-		ConsensusAddress: consAddr,
+		ConsensusAddress: sdk.ConsAddress(pk.PubKey().Address().Bytes()).String(),
 	}
 
 	suite.Nil(suite.evidenceKeeper.SubmitEvidence(ctx, e))
@@ -206,16 +191,14 @@
 func (suite *KeeperTestSuite) TestSubmitInvalidEvidence() {
 	ctx := suite.ctx.WithIsCheckTx(false)
 	pk := ed25519.GenPrivKey()
-	consAddr, err := suite.consAddressCodec.BytesToString(pk.PubKey().Address())
-	suite.Require().NoError(err)
 	e := &types.Equivocation{
 		Height:           0,
 		Power:            100,
 		Time:             time.Now().UTC(),
-		ConsensusAddress: consAddr,
-	}
-
-	err = suite.evidenceKeeper.SubmitEvidence(ctx, e)
+		ConsensusAddress: sdk.ConsAddress(pk.PubKey().Address().Bytes()).String(),
+	}
+
+	err := suite.evidenceKeeper.SubmitEvidence(ctx, e)
 	suite.ErrorIs(err, types.ErrInvalidEvidence)
 
 	res, err := suite.evidenceKeeper.Evidences.Get(ctx, e.Hash())
