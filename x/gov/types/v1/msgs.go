--- conflicted
+++ resolved
@@ -1,21 +1,15 @@
 package v1
 
 import (
-	"errors"
-	"fmt"
-
-	gogoprotoany "github.com/cosmos/gogoproto/types/any"
-
-	"cosmossdk.io/x/gov/types/v1beta1"
-
 	codectypes "github.com/cosmos/cosmos-sdk/codec/types"
 	sdk "github.com/cosmos/cosmos-sdk/types"
 	sdktx "github.com/cosmos/cosmos-sdk/types/tx"
+	"github.com/cosmos/cosmos-sdk/x/gov/types/v1beta1"
 )
 
 var (
-	_, _, _, _, _, _, _, _ sdk.Msg                              = &MsgSubmitProposal{}, &MsgDeposit{}, &MsgVote{}, &MsgVoteWeighted{}, &MsgExecLegacyContent{}, &MsgUpdateParams{}, &MsgCancelProposal{}, &MsgSubmitMultipleChoiceProposal{}
-	_, _                   gogoprotoany.UnpackInterfacesMessage = &MsgSubmitProposal{}, &MsgExecLegacyContent{}
+	_, _, _, _, _, _, _ sdk.Msg                            = &MsgSubmitProposal{}, &MsgDeposit{}, &MsgVote{}, &MsgVoteWeighted{}, &MsgExecLegacyContent{}, &MsgUpdateParams{}, &MsgCancelProposal{}
+	_, _                codectypes.UnpackInterfacesMessage = &MsgSubmitProposal{}, &MsgExecLegacyContent{}
 )
 
 // NewMsgSubmitProposal creates a new MsgSubmitProposal.
@@ -23,7 +17,7 @@
 	messages []sdk.Msg,
 	initialDeposit sdk.Coins,
 	proposer, metadata, title, summary string,
-	proposalType ProposalType,
+	expedited bool,
 ) (*MsgSubmitProposal, error) {
 	m := &MsgSubmitProposal{
 		InitialDeposit: initialDeposit,
@@ -31,7 +25,7 @@
 		Metadata:       metadata,
 		Title:          title,
 		Summary:        summary,
-		ProposalType:   proposalType,
+		Expedited:      expedited,
 	}
 
 	anys, err := sdktx.SetMsgs(messages)
@@ -62,49 +56,15 @@
 }
 
 // UnpackInterfaces implements UnpackInterfacesMessage.UnpackInterfaces
-func (m MsgSubmitProposal) UnpackInterfaces(unpacker gogoprotoany.AnyUnpacker) error {
+func (m MsgSubmitProposal) UnpackInterfaces(unpacker codectypes.AnyUnpacker) error {
 	return sdktx.UnpackInterfaces(unpacker, m.Messages)
 }
 
-// NewMsgSubmitMultipleChoiceProposal creates a new MsgSubmitMultipleChoiceProposal.
-func NewMultipleChoiceMsgSubmitProposal(
-	initialDeposit sdk.Coins,
-	proposer, metadata, title, summary string,
-	votingOptions *ProposalVoteOptions,
-) (*MsgSubmitMultipleChoiceProposal, error) {
-	if votingOptions == nil {
-		return nil, errors.New("voting options cannot be nil")
-	}
-
-<<<<<<< HEAD
-	m := &MsgSubmitMultipleChoiceProposal{
-		InitialDeposit: initialDeposit,
-		Proposer:       proposer,
-		Metadata:       metadata,
-		Title:          title,
-		Summary:        summary,
-		VoteOptions:    votingOptions,
-	}
-
-	return m, nil
+// NewMsgDeposit creates a new MsgDeposit instance
+func NewMsgDeposit(depositor sdk.AccAddress, proposalID uint64, amount sdk.Coins) *MsgDeposit {
+	return &MsgDeposit{proposalID, depositor.String(), amount}
 }
 
-// NewMsgDeposit creates a new MsgDeposit instance
-func NewMsgDeposit(depositor string, proposalID uint64, amount sdk.Coins) *MsgDeposit {
-	return &MsgDeposit{proposalID, depositor, amount}
-}
-
-// NewMsgVote creates a message to cast a vote on an active proposal
-func NewMsgVote(voter string, proposalID uint64, option VoteOption, metadata string) *MsgVote {
-	return &MsgVote{proposalID, voter, option, metadata}
-}
-
-// NewMsgVoteWeighted creates a message to cast a vote on an active proposal
-func NewMsgVoteWeighted(voter string, proposalID uint64, options WeightedVoteOptions, metadata string) *MsgVoteWeighted {
-	return &MsgVoteWeighted{proposalID, voter, options, metadata}
-}
-
-=======
 // NewMsgVote creates a message to cast a vote on an active proposal
 func NewMsgVote(voter sdk.AccAddress, proposalID uint64, option VoteOption, metadata string) *MsgVote {
 	return &MsgVote{proposalID, voter.String(), option, metadata}
@@ -115,7 +75,6 @@
 	return &MsgVoteWeighted{proposalID, voter.String(), options, metadata}
 }
 
->>>>>>> 4f445ed9
 // NewMsgExecLegacyContent creates a new MsgExecLegacyContent instance.
 func NewMsgExecLegacyContent(content *codectypes.Any, authority string) *MsgExecLegacyContent {
 	return &MsgExecLegacyContent{
@@ -135,7 +94,7 @@
 }
 
 // UnpackInterfaces implements UnpackInterfacesMessage.UnpackInterfaces
-func (c MsgExecLegacyContent) UnpackInterfaces(unpacker gogoprotoany.AnyUnpacker) error {
+func (c MsgExecLegacyContent) UnpackInterfaces(unpacker codectypes.AnyUnpacker) error {
 	var content v1beta1.Content
 	return unpacker.UnpackAny(c.Content, &content)
 }
@@ -146,32 +105,4 @@
 		ProposalId: proposalID,
 		Proposer:   proposer,
 	}
-<<<<<<< HEAD
-}
-
-// GetSudoedMsg returns the cache values from the MsgSudoExec.Msg if present.
-func (msg *MsgSudoExec) GetSudoedMsg() (sdk.Msg, error) {
-	if msg.Msg == nil {
-		return nil, errors.New("message is empty")
-	}
-
-	msgAny, ok := msg.Msg.GetCachedValue().(sdk.Msg)
-	if !ok {
-		return nil, fmt.Errorf("messages contains %T which is not a sdk.Msg", msgAny)
-	}
-
-	return msgAny, nil
-}
-
-// SetSudoedMsg sets a sdk.Msg into the MsgSudoExec.Msg.
-func (msg *MsgSudoExec) SetSudoedMsg(input sdk.Msg) (*MsgSudoExec, error) {
-	any, err := sdktx.SetMsg(input)
-	if err != nil {
-		return nil, err
-	}
-	msg.Msg = any
-
-	return msg, nil
-=======
->>>>>>> 4f445ed9
 }