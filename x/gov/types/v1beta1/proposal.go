--- conflicted
+++ resolved
@@ -1,20 +1,18 @@
 package v1beta1
 
 import (
-	"context"
 	"fmt"
 	"strings"
 	"time"
 
 	"github.com/cosmos/gogoproto/proto"
-	gogoprotoany "github.com/cosmos/gogoproto/types/any"
 
 	errorsmod "cosmossdk.io/errors"
-	"cosmossdk.io/x/gov/types"
 
 	codectypes "github.com/cosmos/cosmos-sdk/codec/types"
 	sdk "github.com/cosmos/cosmos-sdk/types"
 	sdkerrors "github.com/cosmos/cosmos-sdk/types/errors"
+	"github.com/cosmos/cosmos-sdk/x/gov/types"
 )
 
 // DefaultStartingProposalID is 1
@@ -82,7 +80,7 @@
 }
 
 // UnpackInterfaces implements UnpackInterfacesMessage.UnpackInterfaces
-func (p Proposal) UnpackInterfaces(unpacker gogoprotoany.AnyUnpacker) error {
+func (p Proposal) UnpackInterfaces(unpacker codectypes.AnyUnpacker) error {
 	var content Content
 	return unpacker.UnpackAny(p.Content, &content)
 }
@@ -90,7 +88,7 @@
 // Proposals is an array of proposal
 type Proposals []Proposal
 
-var _ gogoprotoany.UnpackInterfacesMessage = Proposals{}
+var _ codectypes.UnpackInterfacesMessage = Proposals{}
 
 // Equal returns true if two slices (order-dependant) of proposals are equal.
 func (p Proposals) Equal(other Proposals) bool {
@@ -119,7 +117,7 @@
 }
 
 // UnpackInterfaces implements UnpackInterfacesMessage.UnpackInterfaces
-func (p Proposals) UnpackInterfaces(unpacker gogoprotoany.AnyUnpacker) error {
+func (p Proposals) UnpackInterfaces(unpacker codectypes.AnyUnpacker) error {
 	for _, x := range p {
 		err := x.UnpackInterfaces(unpacker)
 		if err != nil {
@@ -144,12 +142,7 @@
 	case 's':
 		_, _ = s.Write([]byte(status.String()))
 	default:
-<<<<<<< HEAD
-		// TODO: Do this conversion more directly
-		_, _ = s.Write([]byte(fmt.Sprintf("%v", byte(status))))
-=======
 		_, _ = fmt.Fprintf(s, "%v", byte(status))
->>>>>>> 4f445ed9
 	}
 }
 
@@ -255,7 +248,7 @@
 // proposals (ie. TextProposal ). Since these are
 // merely signaling mechanisms at the moment and do not affect state, it
 // performs a no-op.
-func ProposalHandler(_ context.Context, c Content) error {
+func ProposalHandler(_ sdk.Context, c Content) error {
 	switch c.ProposalType() {
 	case ProposalTypeText:
 		// both proposal types do not change state so this performs a no-op
