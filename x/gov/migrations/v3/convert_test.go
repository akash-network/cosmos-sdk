--- conflicted
+++ resolved
@@ -7,16 +7,13 @@
 	"github.com/stretchr/testify/require"
 
 	"cosmossdk.io/math"
-<<<<<<< HEAD
-	v3 "cosmossdk.io/x/gov/migrations/v3"
-	v1 "cosmossdk.io/x/gov/types/v1"
-	"cosmossdk.io/x/gov/types/v1beta1"
-=======
->>>>>>> 4f445ed9
 
 	sdk "github.com/cosmos/cosmos-sdk/types"
 	sdkerrors "github.com/cosmos/cosmos-sdk/types/errors"
 	"github.com/cosmos/cosmos-sdk/types/tx"
+	v3 "github.com/cosmos/cosmos-sdk/x/gov/migrations/v3"
+	v1 "github.com/cosmos/cosmos-sdk/x/gov/types/v1"
+	"github.com/cosmos/cosmos-sdk/x/gov/types/v1beta1"
 )
 
 func TestConvertToLegacyProposal(t *testing.T) {
@@ -122,7 +119,6 @@
 				NoCount:         tallyResult.NoCount,
 				AbstainCount:    tallyResult.AbstainCount,
 				NoWithVetoCount: tallyResult.NoWithVetoCount,
-				SpamCount:       tallyResult.SpamCount,
 			},
 			expErr: true,
 		},
@@ -132,7 +128,6 @@
 				NoCount:         "invalid",
 				AbstainCount:    tallyResult.AbstainCount,
 				NoWithVetoCount: tallyResult.NoWithVetoCount,
-				SpamCount:       tallyResult.SpamCount,
 			},
 			expErr: true,
 		},
@@ -142,7 +137,6 @@
 				NoCount:         tallyResult.NoCount,
 				AbstainCount:    "invalid",
 				NoWithVetoCount: tallyResult.NoWithVetoCount,
-				SpamCount:       tallyResult.SpamCount,
 			},
 			expErr: true,
 		},
@@ -152,7 +146,6 @@
 				NoCount:         tallyResult.NoCount,
 				AbstainCount:    tallyResult.AbstainCount,
 				NoWithVetoCount: "invalid",
-				SpamCount:       tallyResult.SpamCount,
 			},
 			expErr: true,
 		},
