--- conflicted
+++ resolved
@@ -1,26 +1,14 @@
 package keeper
 
-import (
-	v1 "cosmossdk.io/x/gov/types/v1"
-
-	sdk "github.com/cosmos/cosmos-sdk/types"
-)
+import sdk "github.com/cosmos/cosmos-sdk/types"
 
 // ValidateInitialDeposit is a helper function used only in deposit tests which returns the same
 // functionality of validateInitialDeposit private function.
-<<<<<<< HEAD
-func (k Keeper) ValidateInitialDeposit(ctx sdk.Context, initialDeposit sdk.Coins, proposalType v1.ProposalType) error {
-=======
 func (k Keeper) ValidateInitialDeposit(ctx sdk.Context, initialDeposit sdk.Coins, expedited bool) error {
->>>>>>> 4f445ed9
 	params, err := k.Params.Get(ctx)
 	if err != nil {
 		return err
 	}
 
-<<<<<<< HEAD
-	return k.validateInitialDeposit(params, initialDeposit, proposalType)
-=======
 	return k.validateInitialDeposit(ctx, params, initialDeposit, expedited)
->>>>>>> 4f445ed9
 }