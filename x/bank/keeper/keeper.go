package keeper

import (
	"context"
	"fmt"

<<<<<<< HEAD
	"cosmossdk.io/core/address"
	"cosmossdk.io/core/appmodule"
	"cosmossdk.io/core/event"
	errorsmod "cosmossdk.io/errors"
	"cosmossdk.io/math"
	"cosmossdk.io/x/bank/types"
=======
	"cosmossdk.io/core/store"
	errorsmod "cosmossdk.io/errors"
	"cosmossdk.io/log"
	"cosmossdk.io/math"
>>>>>>> 4f445ed9

	"github.com/cosmos/cosmos-sdk/codec"
	sdk "github.com/cosmos/cosmos-sdk/types"
	sdkerrors "github.com/cosmos/cosmos-sdk/types/errors"
	"github.com/cosmos/cosmos-sdk/types/query"
	authtypes "github.com/cosmos/cosmos-sdk/x/auth/types"
)

var _ Keeper = (*BaseKeeper)(nil)

// Keeper defines a module interface that facilitates the transfer of coins
// between accounts.
type Keeper interface {
	SendKeeper
	WithMintCoinsRestriction(types.MintingRestrictionFn) BaseKeeper

	InitGenesis(context.Context, *types.GenesisState) error
	ExportGenesis(context.Context) (*types.GenesisState, error)

	GetSupply(ctx context.Context, denom string) sdk.Coin
	HasSupply(ctx context.Context, denom string) bool
	GetPaginatedTotalSupply(ctx context.Context, pagination *query.PageRequest) (sdk.Coins, *query.PageResponse, error)
	IterateTotalSupply(ctx context.Context, cb func(sdk.Coin) bool)
	GetDenomMetaData(ctx context.Context, denom string) (types.Metadata, bool)
	HasDenomMetaData(ctx context.Context, denom string) bool
	SetDenomMetaData(ctx context.Context, denomMetaData types.Metadata)
	GetAllDenomMetaData(ctx context.Context) []types.Metadata
	IterateAllDenomMetaData(ctx context.Context, cb func(types.Metadata) bool)

	SendCoinsFromModuleToAccount(ctx context.Context, senderModule string, recipientAddr sdk.AccAddress, amt sdk.Coins) error
	SendCoinsFromModuleToModule(ctx context.Context, senderModule, recipientModule string, amt sdk.Coins) error
	SendCoinsFromAccountToModule(ctx context.Context, senderAddr sdk.AccAddress, recipientModule string, amt sdk.Coins) error
	DelegateCoinsFromAccountToModule(ctx context.Context, senderAddr sdk.AccAddress, recipientModule string, amt sdk.Coins) error
	UndelegateCoinsFromModuleToAccount(ctx context.Context, senderModule string, recipientAddr sdk.AccAddress, amt sdk.Coins) error
	MintCoins(ctx context.Context, moduleName string, amt sdk.Coins) error
	BurnCoins(ctx context.Context, address []byte, amt sdk.Coins) error

	DelegateCoins(ctx context.Context, delegatorAddr, moduleAccAddr sdk.AccAddress, amt sdk.Coins) error
	UndelegateCoins(ctx context.Context, moduleAccAddr, delegatorAddr sdk.AccAddress, amt sdk.Coins) error

	types.QueryServer
}

// BaseKeeper manages transfers between accounts. It implements the Keeper interface.
type BaseKeeper struct {
	appmodule.Environment
	BaseSendKeeper

	ak                     types.AccountKeeper
	cdc                    codec.BinaryCodec
<<<<<<< HEAD
	mintCoinsRestrictionFn types.MintingRestrictionFn
	addrCdc                address.Codec
=======
	storeService           store.KVStoreService
	mintCoinsRestrictionFn types.MintingRestrictionFn
	logger                 log.Logger
>>>>>>> 4f445ed9
}

// GetPaginatedTotalSupply queries for the supply, ignoring 0 coins, with a given pagination
func (k BaseKeeper) GetPaginatedTotalSupply(ctx context.Context, pagination *query.PageRequest) (sdk.Coins, *query.PageResponse, error) {
	coins, pageResp, err := query.CollectionPaginate(ctx, k.Supply, pagination, func(key string, value math.Int) (sdk.Coin, error) {
		return sdk.NewCoin(key, value), nil
	})
	if err != nil {
		return nil, nil, err
	}

	return coins, pageResp, nil
}

// NewBaseKeeper returns a new BaseKeeper object with a given codec, dedicated
// store key, an AccountKeeper implementation, and a parameter Subspace used to
// store and fetch module parameters. The BaseKeeper also accepts a
// blocklist map. This blocklist describes the set of addresses that are not allowed
// to receive funds through direct and explicit actions, for example, by using a MsgSend or
// by using a SendCoinsFromModuleToAccount execution.
func NewBaseKeeper(
	env appmodule.Environment,
	cdc codec.BinaryCodec,
	ak types.AccountKeeper,
	blockedAddrs map[string]bool,
	authority string,
) BaseKeeper {
	addrCdc := ak.AddressCodec()
	if _, err := addrCdc.StringToBytes(authority); err != nil {
		panic(fmt.Errorf("invalid bank authority address: %w", err))
	}

	return BaseKeeper{
		Environment:            env,
		BaseSendKeeper:         NewBaseSendKeeper(env, cdc, ak, blockedAddrs, authority),
		ak:                     ak,
		cdc:                    cdc,
<<<<<<< HEAD
		mintCoinsRestrictionFn: types.NoOpMintingRestrictionFn,
		addrCdc:                addrCdc,
=======
		storeService:           storeService,
		mintCoinsRestrictionFn: types.NoOpMintingRestrictionFn,
		logger:                 logger,
>>>>>>> 4f445ed9
	}
}

// WithMintCoinsRestriction restricts the bank Keeper used within a specific module to
// have restricted permissions on minting via function passed in parameter.
// Previous restriction functions can be nested as such:
//
//	bankKeeper.WithMintCoinsRestriction(restriction1).WithMintCoinsRestriction(restriction2)
func (k BaseKeeper) WithMintCoinsRestriction(check types.MintingRestrictionFn) BaseKeeper {
	k.mintCoinsRestrictionFn = check.Then(k.mintCoinsRestrictionFn)
	return k
}

// DelegateCoins performs delegation by deducting amt coins from an account with
// address addr. For vesting accounts, delegations amounts are tracked for both
// vesting and vested coins. The coins are then transferred from the delegator
// address to a ModuleAccount address. If any of the delegation amounts are negative,
// an error is returned.
func (k BaseKeeper) DelegateCoins(ctx context.Context, delegatorAddr, moduleAccAddr sdk.AccAddress, amt sdk.Coins) error {
	moduleAcc := k.ak.GetAccount(ctx, moduleAccAddr)
	if moduleAcc == nil {
		return errorsmod.Wrapf(sdkerrors.ErrUnknownAddress, "module account %s does not exist", moduleAccAddr)
	}

	if !amt.IsValid() {
		return errorsmod.Wrap(sdkerrors.ErrInvalidCoins, amt.String())
	}

	balances := sdk.NewCoins()

	for _, coin := range amt {
		balance := k.GetBalance(ctx, delegatorAddr, coin.GetDenom())
		if balance.IsLT(coin) {
			return errorsmod.Wrapf(
				sdkerrors.ErrInsufficientFunds, "failed to delegate; %s is smaller than %s", balance, amt,
			)
		}

		balances = balances.Add(balance)
		err := k.setBalance(ctx, delegatorAddr, balance.Sub(coin))
		if err != nil {
			return err
		}
	}

	if err := k.trackDelegation(ctx, delegatorAddr, balances, amt); err != nil {
		return errorsmod.Wrap(err, "failed to track delegation")
	}
	// emit coin spent event
	delAddrStr, err := k.addrCdc.BytesToString(delegatorAddr)
	if err != nil {
		return err
	}
	if err = k.EventService.EventManager(ctx).EmitKV(
		types.EventTypeCoinSpent,
		event.NewAttribute(types.AttributeKeySpender, delAddrStr),
		event.NewAttribute(sdk.AttributeKeyAmount, amt.String()),
	); err != nil {
		return err
	}

	return k.addCoins(ctx, moduleAccAddr, amt)
}

// UndelegateCoins performs undelegation by crediting amt coins to an account with
// address addr. For vesting accounts, undelegation amounts are tracked for both
// vesting and vested coins. The coins are then transferred from a ModuleAccount
// address to the delegator address. If any of the undelegation amounts are
// negative, an error is returned.
func (k BaseKeeper) UndelegateCoins(ctx context.Context, moduleAccAddr, delegatorAddr sdk.AccAddress, amt sdk.Coins) error {
	moduleAcc := k.ak.GetAccount(ctx, moduleAccAddr)
	if moduleAcc == nil {
		return errorsmod.Wrapf(sdkerrors.ErrUnknownAddress, "module account %s does not exist", moduleAccAddr)
	}

	if !amt.IsValid() {
		return errorsmod.Wrap(sdkerrors.ErrInvalidCoins, amt.String())
	}

	if err := k.subUnlockedCoins(ctx, moduleAccAddr, amt); err != nil {
		return err
	}

	if err := k.trackUndelegation(ctx, delegatorAddr, amt); err != nil {
		return errorsmod.Wrap(err, "failed to track undelegation")
	}

	return k.addCoins(ctx, delegatorAddr, amt)
}

// GetSupply retrieves the Supply from store
func (k BaseKeeper) GetSupply(ctx context.Context, denom string) sdk.Coin {
	amt, err := k.Supply.Get(ctx, denom)
	if err != nil {
		return sdk.NewCoin(denom, math.ZeroInt())
	}
	return sdk.NewCoin(denom, amt)
}

// HasSupply checks if the supply coin exists in store.
func (k BaseKeeper) HasSupply(ctx context.Context, denom string) bool {
	has, err := k.Supply.Has(ctx, denom)
	return has && err == nil
}

// GetDenomMetaData retrieves the denomination metadata. returns the metadata and true if the denom exists,
// false otherwise.
func (k BaseKeeper) GetDenomMetaData(ctx context.Context, denom string) (types.Metadata, bool) {
	m, err := k.BaseViewKeeper.DenomMetadata.Get(ctx, denom)
	return m, err == nil
}

// HasDenomMetaData checks if the denomination metadata exists in store.
func (k BaseKeeper) HasDenomMetaData(ctx context.Context, denom string) bool {
	has, err := k.BaseViewKeeper.DenomMetadata.Has(ctx, denom)
	return has && err == nil
}

// GetAllDenomMetaData retrieves all denominations metadata
func (k BaseKeeper) GetAllDenomMetaData(ctx context.Context) []types.Metadata {
	denomMetaData := make([]types.Metadata, 0)
	k.IterateAllDenomMetaData(ctx, func(metadata types.Metadata) bool {
		denomMetaData = append(denomMetaData, metadata)
		return false
	})

	return denomMetaData
}

// IterateAllDenomMetaData iterates over all the denominations metadata and
// provides the metadata to a callback. If true is returned from the
// callback, iteration is halted.
func (k BaseKeeper) IterateAllDenomMetaData(ctx context.Context, cb func(types.Metadata) bool) {
	err := k.BaseViewKeeper.DenomMetadata.Walk(ctx, nil, func(_ string, metadata types.Metadata) (stop bool, err error) {
		return cb(metadata), nil
	})
	if err != nil {
		panic(err)
	}
}

// SetDenomMetaData sets the denominations metadata
func (k BaseKeeper) SetDenomMetaData(ctx context.Context, denomMetaData types.Metadata) {
	_ = k.BaseViewKeeper.DenomMetadata.Set(ctx, denomMetaData.Base, denomMetaData)
}

// SendCoinsFromModuleToAccount transfers coins from a ModuleAccount to an AccAddress.
// An error is returned if the module account does not exist or if
// the recipient address is black-listed or if sending the tokens fails.
func (k BaseKeeper) SendCoinsFromModuleToAccount(
	ctx context.Context, senderModule string, recipientAddr sdk.AccAddress, amt sdk.Coins,
) error {
	senderAddr := k.ak.GetModuleAddress(senderModule)
	if senderAddr == nil {
		return errorsmod.Wrapf(sdkerrors.ErrUnknownAddress, "module account %s does not exist", senderModule)
	}

	if k.BlockedAddr(recipientAddr) {
		return errorsmod.Wrapf(sdkerrors.ErrUnauthorized, "%s is not allowed to receive funds", recipientAddr)
	}

	return k.SendCoins(ctx, senderAddr, recipientAddr, amt)
}

// SendCoinsFromModuleToModule transfers coins from a ModuleAccount to another.
// An error is returned if either module accounts does not exist or if the recipient address is blocked.
func (k BaseKeeper) SendCoinsFromModuleToModule(
	ctx context.Context, senderModule, recipientModule string, amt sdk.Coins,
) error {
	senderAddr := k.ak.GetModuleAddress(senderModule)
	if senderAddr == nil {
		return errorsmod.Wrapf(sdkerrors.ErrUnknownAddress, "module account %s does not exist", senderModule)
	}

	recipientAcc := k.ak.GetModuleAccount(ctx, recipientModule)
	if recipientAcc == nil {
		return errorsmod.Wrapf(sdkerrors.ErrUnknownAddress, "module account %s does not exist", recipientModule)
	}

	return k.SendCoins(ctx, senderAddr, recipientAcc.GetAddress(), amt)
}

// SendCoinsFromAccountToModule transfers coins from an AccAddress to a ModuleAccount.
// An error is returned if the module account does not exist.
func (k BaseKeeper) SendCoinsFromAccountToModule(
	ctx context.Context, senderAddr sdk.AccAddress, recipientModule string, amt sdk.Coins,
) error {
	recipientAcc := k.ak.GetModuleAccount(ctx, recipientModule)
	if recipientAcc == nil {
		return errorsmod.Wrapf(sdkerrors.ErrUnknownAddress, "module account %s does not exist", recipientModule)
	}

	return k.SendCoins(ctx, senderAddr, recipientAcc.GetAddress(), amt)
}

// DelegateCoinsFromAccountToModule delegates coins and transfers them from a
// delegator account to a module account. An error is returned if the module account
// does not exist or is unauthorized.
func (k BaseKeeper) DelegateCoinsFromAccountToModule(
	ctx context.Context, senderAddr sdk.AccAddress, recipientModule string, amt sdk.Coins,
) error {
	recipientAcc := k.ak.GetModuleAccount(ctx, recipientModule)
	if recipientAcc == nil {
		return errorsmod.Wrapf(sdkerrors.ErrUnknownAddress, "module account %s does not exist", recipientModule)
	}

	if !recipientAcc.HasPermission(authtypes.Staking) {
		return errorsmod.Wrapf(sdkerrors.ErrUnauthorized, "module account %s does not have permissions to receive delegated coins", recipientModule)
	}

	return k.DelegateCoins(ctx, senderAddr, recipientAcc.GetAddress(), amt)
}

// UndelegateCoinsFromModuleToAccount undelegates the unbonding coins and transfers
// them from a module account to the delegator account. An error is returned if the
// module account does not exist or is unauthorized.
func (k BaseKeeper) UndelegateCoinsFromModuleToAccount(
	ctx context.Context, senderModule string, recipientAddr sdk.AccAddress, amt sdk.Coins,
) error {
	acc := k.ak.GetModuleAccount(ctx, senderModule)
	if acc == nil {
		return errorsmod.Wrapf(sdkerrors.ErrUnknownAddress, "module account %s does not exist", senderModule)
	}

	if !acc.HasPermission(authtypes.Staking) {
		return errorsmod.Wrapf(sdkerrors.ErrUnauthorized, "module account %s does not have permissions to undelegate coins", senderModule)
	}

	return k.UndelegateCoins(ctx, acc.GetAddress(), recipientAddr, amt)
}

// MintCoins creates new coins from thin air and adds it to the module account.
// An error is returned if the module account does not exist or is unauthorized.
func (k BaseKeeper) MintCoins(ctx context.Context, moduleName string, amounts sdk.Coins) error {
	err := k.mintCoinsRestrictionFn(ctx, amounts)
	if err != nil {
		k.Logger.Error(fmt.Sprintf("Module %q attempted to mint coins %s it doesn't have permission for, error %v", moduleName, amounts, err))
		return err
	}
	acc := k.ak.GetModuleAccount(ctx, moduleName)
	if acc == nil {
		return errorsmod.Wrapf(sdkerrors.ErrUnknownAddress, "module account %s does not exist", moduleName)
	}

	if !acc.HasPermission(authtypes.Minter) {
		return errorsmod.Wrapf(sdkerrors.ErrUnauthorized, "module account %s does not have permissions to mint tokens", moduleName)
	}

	if !amounts.IsValid() {
		return errorsmod.Wrap(sdkerrors.ErrInvalidCoins, amounts.String())
	}

	err = k.addCoins(ctx, acc.GetAddress(), amounts)
	if err != nil {
		return err
	}

	for _, amount := range amounts {
		supply := k.GetSupply(ctx, amount.GetDenom())
		supply = supply.Add(amount)
		k.setSupply(ctx, supply)
	}

	k.Logger.Debug("minted coins from module account", "amount", amounts.String(), "from", moduleName)

	addrStr, err := k.addrCdc.BytesToString(acc.GetAddress())
	if err != nil {
		return err
	}

	// emit mint event
	return k.EventService.EventManager(ctx).EmitKV(
		types.EventTypeCoinMint,
		event.NewAttribute(types.AttributeKeyMinter, addrStr),
		event.NewAttribute(sdk.AttributeKeyAmount, amounts.String()),
	)
}

// BurnCoins burns coins deletes coins from the balance of an account.
// An error is returned if the module account does not exist or is unauthorized.
func (k BaseKeeper) BurnCoins(ctx context.Context, address []byte, amounts sdk.Coins) error {
	acc := k.ak.GetAccount(ctx, address)
	if acc == nil {
		return errorsmod.Wrapf(sdkerrors.ErrUnknownAddress, "account %x does not exist", address)
	}

	if macc, ok := acc.(sdk.ModuleAccountI); ok {
		if !macc.HasPermission(authtypes.Burner) {
			return errorsmod.Wrapf(sdkerrors.ErrUnauthorized, "account %x does not have permissions to burn tokens", address)
		}
	}
	if !amounts.IsValid() {
		return errorsmod.Wrap(sdkerrors.ErrInvalidCoins, amounts.String())
	}

	err := k.subUnlockedCoins(ctx, acc.GetAddress(), amounts)
	if err != nil {
		return err
	}

	for _, amount := range amounts {
		supply := k.GetSupply(ctx, amount.GetDenom())
		supply = supply.Sub(amount)
		k.setSupply(ctx, supply)
	}

	addrStr, err := k.addrCdc.BytesToString(acc.GetAddress())
	if err != nil {
		return err
	}

	k.Logger.Debug("burned tokens from account", "amount", amounts.String(), "from", addrStr)

	// emit burn event
	return k.EventService.EventManager(ctx).EmitKV(
		types.EventTypeCoinBurn,
		event.NewAttribute(types.AttributeKeyBurner, addrStr),
		event.NewAttribute(sdk.AttributeKeyAmount, amounts.String()),
	)
}

// setSupply sets the supply for the given coin
func (k BaseKeeper) setSupply(ctx context.Context, coin sdk.Coin) {
	// Bank invariants and IBC requires to remove zero coins.
	if coin.IsZero() {
		_ = k.Supply.Remove(ctx, coin.Denom)
	} else {
		_ = k.Supply.Set(ctx, coin.Denom, coin.Amount)
	}
}

// trackDelegation tracks the delegation of the given account if it is a vesting account
func (k BaseKeeper) trackDelegation(ctx context.Context, addr sdk.AccAddress, balance, amt sdk.Coins) error {
	acc := k.ak.GetAccount(ctx, addr)
	if acc == nil {
		// check if it's an x/accounts smart account
		if k.ak.HasAccount(ctx, addr) {
			return nil
		}
		return errorsmod.Wrapf(sdkerrors.ErrUnknownAddress, "account %s does not exist", addr)
	}

	vacc, ok := acc.(types.VestingAccount)
	if ok {
		// TODO: return error on account.TrackDelegation
		vacc.TrackDelegation(k.HeaderService.HeaderInfo(ctx).Time, balance, amt)
		k.ak.SetAccount(ctx, acc)
	}

	return nil
}

// trackUndelegation tracks undelegation of the given account if it is a vesting account
func (k BaseKeeper) trackUndelegation(ctx context.Context, addr sdk.AccAddress, amt sdk.Coins) error {
	acc := k.ak.GetAccount(ctx, addr)
	if acc == nil {
		// check if it's an x/accounts smart account
		if k.ak.HasAccount(ctx, addr) {
			return nil
		}
		return errorsmod.Wrapf(sdkerrors.ErrUnknownAddress, "account %s does not exist", addr)
	}

	vacc, ok := acc.(types.VestingAccount)
	if ok {
		// TODO: return error on account.TrackUndelegation
		vacc.TrackUndelegation(amt)
		k.ak.SetAccount(ctx, acc)
	}

	return nil
}

// IterateTotalSupply iterates over the total supply calling the given cb (callback) function
// with the balance of each coin.
// The iteration stops if the callback returns true.
func (k BaseViewKeeper) IterateTotalSupply(ctx context.Context, cb func(sdk.Coin) bool) {
	err := k.Supply.Walk(ctx, nil, func(s string, m math.Int) (bool, error) {
		return cb(sdk.NewCoin(s, m)), nil
	})
	if err != nil {
		panic(err)
	}
}<|MERGE_RESOLUTION|>--- conflicted
+++ resolved
@@ -4,25 +4,17 @@
 	"context"
 	"fmt"
 
-<<<<<<< HEAD
-	"cosmossdk.io/core/address"
-	"cosmossdk.io/core/appmodule"
-	"cosmossdk.io/core/event"
-	errorsmod "cosmossdk.io/errors"
-	"cosmossdk.io/math"
-	"cosmossdk.io/x/bank/types"
-=======
 	"cosmossdk.io/core/store"
 	errorsmod "cosmossdk.io/errors"
 	"cosmossdk.io/log"
 	"cosmossdk.io/math"
->>>>>>> 4f445ed9
 
 	"github.com/cosmos/cosmos-sdk/codec"
 	sdk "github.com/cosmos/cosmos-sdk/types"
 	sdkerrors "github.com/cosmos/cosmos-sdk/types/errors"
 	"github.com/cosmos/cosmos-sdk/types/query"
 	authtypes "github.com/cosmos/cosmos-sdk/x/auth/types"
+	"github.com/cosmos/cosmos-sdk/x/bank/types"
 )
 
 var _ Keeper = (*BaseKeeper)(nil)
@@ -33,8 +25,8 @@
 	SendKeeper
 	WithMintCoinsRestriction(types.MintingRestrictionFn) BaseKeeper
 
-	InitGenesis(context.Context, *types.GenesisState) error
-	ExportGenesis(context.Context) (*types.GenesisState, error)
+	InitGenesis(context.Context, *types.GenesisState)
+	ExportGenesis(context.Context) *types.GenesisState
 
 	GetSupply(ctx context.Context, denom string) sdk.Coin
 	HasSupply(ctx context.Context, denom string) bool
@@ -52,7 +44,7 @@
 	DelegateCoinsFromAccountToModule(ctx context.Context, senderAddr sdk.AccAddress, recipientModule string, amt sdk.Coins) error
 	UndelegateCoinsFromModuleToAccount(ctx context.Context, senderModule string, recipientAddr sdk.AccAddress, amt sdk.Coins) error
 	MintCoins(ctx context.Context, moduleName string, amt sdk.Coins) error
-	BurnCoins(ctx context.Context, address []byte, amt sdk.Coins) error
+	BurnCoins(ctx context.Context, moduleName string, amt sdk.Coins) error
 
 	DelegateCoins(ctx context.Context, delegatorAddr, moduleAccAddr sdk.AccAddress, amt sdk.Coins) error
 	UndelegateCoins(ctx context.Context, moduleAccAddr, delegatorAddr sdk.AccAddress, amt sdk.Coins) error
@@ -62,19 +54,13 @@
 
 // BaseKeeper manages transfers between accounts. It implements the Keeper interface.
 type BaseKeeper struct {
-	appmodule.Environment
 	BaseSendKeeper
 
 	ak                     types.AccountKeeper
 	cdc                    codec.BinaryCodec
-<<<<<<< HEAD
-	mintCoinsRestrictionFn types.MintingRestrictionFn
-	addrCdc                address.Codec
-=======
 	storeService           store.KVStoreService
 	mintCoinsRestrictionFn types.MintingRestrictionFn
 	logger                 log.Logger
->>>>>>> 4f445ed9
 }
 
 // GetPaginatedTotalSupply queries for the supply, ignoring 0 coins, with a given pagination
@@ -96,30 +82,27 @@
 // to receive funds through direct and explicit actions, for example, by using a MsgSend or
 // by using a SendCoinsFromModuleToAccount execution.
 func NewBaseKeeper(
-	env appmodule.Environment,
 	cdc codec.BinaryCodec,
+	storeService store.KVStoreService,
 	ak types.AccountKeeper,
 	blockedAddrs map[string]bool,
 	authority string,
+	logger log.Logger,
 ) BaseKeeper {
-	addrCdc := ak.AddressCodec()
-	if _, err := addrCdc.StringToBytes(authority); err != nil {
+	if _, err := ak.AddressCodec().StringToBytes(authority); err != nil {
 		panic(fmt.Errorf("invalid bank authority address: %w", err))
 	}
 
+	// add the module name to the logger
+	logger = logger.With(log.ModuleKey, "x/"+types.ModuleName)
+
 	return BaseKeeper{
-		Environment:            env,
-		BaseSendKeeper:         NewBaseSendKeeper(env, cdc, ak, blockedAddrs, authority),
+		BaseSendKeeper:         NewBaseSendKeeper(cdc, storeService, ak, blockedAddrs, authority, logger),
 		ak:                     ak,
 		cdc:                    cdc,
-<<<<<<< HEAD
-		mintCoinsRestrictionFn: types.NoOpMintingRestrictionFn,
-		addrCdc:                addrCdc,
-=======
 		storeService:           storeService,
 		mintCoinsRestrictionFn: types.NoOpMintingRestrictionFn,
 		logger:                 logger,
->>>>>>> 4f445ed9
 	}
 }
 
@@ -169,19 +152,17 @@
 		return errorsmod.Wrap(err, "failed to track delegation")
 	}
 	// emit coin spent event
-	delAddrStr, err := k.addrCdc.BytesToString(delegatorAddr)
-	if err != nil {
-		return err
-	}
-	if err = k.EventService.EventManager(ctx).EmitKV(
-		types.EventTypeCoinSpent,
-		event.NewAttribute(types.AttributeKeySpender, delAddrStr),
-		event.NewAttribute(sdk.AttributeKeyAmount, amt.String()),
-	); err != nil {
-		return err
-	}
-
-	return k.addCoins(ctx, moduleAccAddr, amt)
+	sdkCtx := sdk.UnwrapSDKContext(ctx)
+	sdkCtx.EventManager().EmitEvent(
+		types.NewCoinSpentEvent(delegatorAddr, amt),
+	)
+
+	err := k.addCoins(ctx, moduleAccAddr, amt)
+	if err != nil {
+		return err
+	}
+
+	return nil
 }
 
 // UndelegateCoins performs undelegation by crediting amt coins to an account with
@@ -199,7 +180,8 @@
 		return errorsmod.Wrap(sdkerrors.ErrInvalidCoins, amt.String())
 	}
 
-	if err := k.subUnlockedCoins(ctx, moduleAccAddr, amt); err != nil {
+	err := k.subUnlockedCoins(ctx, moduleAccAddr, amt)
+	if err != nil {
 		return err
 	}
 
@@ -207,7 +189,12 @@
 		return errorsmod.Wrap(err, "failed to track undelegation")
 	}
 
-	return k.addCoins(ctx, delegatorAddr, amt)
+	err = k.addCoins(ctx, delegatorAddr, amt)
+	if err != nil {
+		return err
+	}
+
+	return nil
 }
 
 // GetSupply retrieves the Supply from store
@@ -267,14 +254,14 @@
 }
 
 // SendCoinsFromModuleToAccount transfers coins from a ModuleAccount to an AccAddress.
-// An error is returned if the module account does not exist or if
+// It will panic if the module account does not exist. An error is returned if
 // the recipient address is black-listed or if sending the tokens fails.
 func (k BaseKeeper) SendCoinsFromModuleToAccount(
 	ctx context.Context, senderModule string, recipientAddr sdk.AccAddress, amt sdk.Coins,
 ) error {
 	senderAddr := k.ak.GetModuleAddress(senderModule)
 	if senderAddr == nil {
-		return errorsmod.Wrapf(sdkerrors.ErrUnknownAddress, "module account %s does not exist", senderModule)
+		panic(errorsmod.Wrapf(sdkerrors.ErrUnknownAddress, "module account %s does not exist", senderModule))
 	}
 
 	if k.BlockedAddr(recipientAddr) {
@@ -285,91 +272,89 @@
 }
 
 // SendCoinsFromModuleToModule transfers coins from a ModuleAccount to another.
-// An error is returned if either module accounts does not exist or if the recipient address is blocked.
+// It will panic if either module account does not exist.
 func (k BaseKeeper) SendCoinsFromModuleToModule(
 	ctx context.Context, senderModule, recipientModule string, amt sdk.Coins,
 ) error {
 	senderAddr := k.ak.GetModuleAddress(senderModule)
 	if senderAddr == nil {
-		return errorsmod.Wrapf(sdkerrors.ErrUnknownAddress, "module account %s does not exist", senderModule)
+		panic(errorsmod.Wrapf(sdkerrors.ErrUnknownAddress, "module account %s does not exist", senderModule))
 	}
 
 	recipientAcc := k.ak.GetModuleAccount(ctx, recipientModule)
 	if recipientAcc == nil {
-		return errorsmod.Wrapf(sdkerrors.ErrUnknownAddress, "module account %s does not exist", recipientModule)
+		panic(errorsmod.Wrapf(sdkerrors.ErrUnknownAddress, "module account %s does not exist", recipientModule))
 	}
 
 	return k.SendCoins(ctx, senderAddr, recipientAcc.GetAddress(), amt)
 }
 
 // SendCoinsFromAccountToModule transfers coins from an AccAddress to a ModuleAccount.
-// An error is returned if the module account does not exist.
+// It will panic if the module account does not exist.
 func (k BaseKeeper) SendCoinsFromAccountToModule(
 	ctx context.Context, senderAddr sdk.AccAddress, recipientModule string, amt sdk.Coins,
 ) error {
 	recipientAcc := k.ak.GetModuleAccount(ctx, recipientModule)
 	if recipientAcc == nil {
-		return errorsmod.Wrapf(sdkerrors.ErrUnknownAddress, "module account %s does not exist", recipientModule)
+		panic(errorsmod.Wrapf(sdkerrors.ErrUnknownAddress, "module account %s does not exist", recipientModule))
 	}
 
 	return k.SendCoins(ctx, senderAddr, recipientAcc.GetAddress(), amt)
 }
 
 // DelegateCoinsFromAccountToModule delegates coins and transfers them from a
-// delegator account to a module account. An error is returned if the module account
+// delegator account to a module account. It will panic if the module account
 // does not exist or is unauthorized.
 func (k BaseKeeper) DelegateCoinsFromAccountToModule(
 	ctx context.Context, senderAddr sdk.AccAddress, recipientModule string, amt sdk.Coins,
 ) error {
 	recipientAcc := k.ak.GetModuleAccount(ctx, recipientModule)
 	if recipientAcc == nil {
-		return errorsmod.Wrapf(sdkerrors.ErrUnknownAddress, "module account %s does not exist", recipientModule)
+		panic(errorsmod.Wrapf(sdkerrors.ErrUnknownAddress, "module account %s does not exist", recipientModule))
 	}
 
 	if !recipientAcc.HasPermission(authtypes.Staking) {
-		return errorsmod.Wrapf(sdkerrors.ErrUnauthorized, "module account %s does not have permissions to receive delegated coins", recipientModule)
+		panic(errorsmod.Wrapf(sdkerrors.ErrUnauthorized, "module account %s does not have permissions to receive delegated coins", recipientModule))
 	}
 
 	return k.DelegateCoins(ctx, senderAddr, recipientAcc.GetAddress(), amt)
 }
 
 // UndelegateCoinsFromModuleToAccount undelegates the unbonding coins and transfers
-// them from a module account to the delegator account. An error is returned if the
+// them from a module account to the delegator account. It will panic if the
 // module account does not exist or is unauthorized.
 func (k BaseKeeper) UndelegateCoinsFromModuleToAccount(
 	ctx context.Context, senderModule string, recipientAddr sdk.AccAddress, amt sdk.Coins,
 ) error {
 	acc := k.ak.GetModuleAccount(ctx, senderModule)
 	if acc == nil {
-		return errorsmod.Wrapf(sdkerrors.ErrUnknownAddress, "module account %s does not exist", senderModule)
+		panic(errorsmod.Wrapf(sdkerrors.ErrUnknownAddress, "module account %s does not exist", senderModule))
 	}
 
 	if !acc.HasPermission(authtypes.Staking) {
-		return errorsmod.Wrapf(sdkerrors.ErrUnauthorized, "module account %s does not have permissions to undelegate coins", senderModule)
+		panic(errorsmod.Wrapf(sdkerrors.ErrUnauthorized, "module account %s does not have permissions to undelegate coins", senderModule))
 	}
 
 	return k.UndelegateCoins(ctx, acc.GetAddress(), recipientAddr, amt)
 }
 
 // MintCoins creates new coins from thin air and adds it to the module account.
-// An error is returned if the module account does not exist or is unauthorized.
+// It will panic if the module account does not exist or is unauthorized.
 func (k BaseKeeper) MintCoins(ctx context.Context, moduleName string, amounts sdk.Coins) error {
+	sdkCtx := sdk.UnwrapSDKContext(ctx)
+
 	err := k.mintCoinsRestrictionFn(ctx, amounts)
 	if err != nil {
-		k.Logger.Error(fmt.Sprintf("Module %q attempted to mint coins %s it doesn't have permission for, error %v", moduleName, amounts, err))
+		k.logger.Error(fmt.Sprintf("Module %q attempted to mint coins %s it doesn't have permission for, error %v", moduleName, amounts, err))
 		return err
 	}
 	acc := k.ak.GetModuleAccount(ctx, moduleName)
 	if acc == nil {
-		return errorsmod.Wrapf(sdkerrors.ErrUnknownAddress, "module account %s does not exist", moduleName)
+		panic(errorsmod.Wrapf(sdkerrors.ErrUnknownAddress, "module account %s does not exist", moduleName))
 	}
 
 	if !acc.HasPermission(authtypes.Minter) {
-		return errorsmod.Wrapf(sdkerrors.ErrUnauthorized, "module account %s does not have permissions to mint tokens", moduleName)
-	}
-
-	if !amounts.IsValid() {
-		return errorsmod.Wrap(sdkerrors.ErrInvalidCoins, amounts.String())
+		panic(errorsmod.Wrapf(sdkerrors.ErrUnauthorized, "module account %s does not have permissions to mint tokens", moduleName))
 	}
 
 	err = k.addCoins(ctx, acc.GetAddress(), amounts)
@@ -383,36 +368,26 @@
 		k.setSupply(ctx, supply)
 	}
 
-	k.Logger.Debug("minted coins from module account", "amount", amounts.String(), "from", moduleName)
-
-	addrStr, err := k.addrCdc.BytesToString(acc.GetAddress())
-	if err != nil {
-		return err
-	}
+	k.logger.Debug("minted coins from module account", "amount", amounts.String(), "from", moduleName)
 
 	// emit mint event
-	return k.EventService.EventManager(ctx).EmitKV(
-		types.EventTypeCoinMint,
-		event.NewAttribute(types.AttributeKeyMinter, addrStr),
-		event.NewAttribute(sdk.AttributeKeyAmount, amounts.String()),
+	sdkCtx.EventManager().EmitEvent(
+		types.NewCoinMintEvent(acc.GetAddress(), amounts),
 	)
-}
-
-// BurnCoins burns coins deletes coins from the balance of an account.
-// An error is returned if the module account does not exist or is unauthorized.
-func (k BaseKeeper) BurnCoins(ctx context.Context, address []byte, amounts sdk.Coins) error {
-	acc := k.ak.GetAccount(ctx, address)
+
+	return nil
+}
+
+// BurnCoins burns coins deletes coins from the balance of the module account.
+// It will panic if the module account does not exist or is unauthorized.
+func (k BaseKeeper) BurnCoins(ctx context.Context, moduleName string, amounts sdk.Coins) error {
+	acc := k.ak.GetModuleAccount(ctx, moduleName)
 	if acc == nil {
-		return errorsmod.Wrapf(sdkerrors.ErrUnknownAddress, "account %x does not exist", address)
-	}
-
-	if macc, ok := acc.(sdk.ModuleAccountI); ok {
-		if !macc.HasPermission(authtypes.Burner) {
-			return errorsmod.Wrapf(sdkerrors.ErrUnauthorized, "account %x does not have permissions to burn tokens", address)
-		}
-	}
-	if !amounts.IsValid() {
-		return errorsmod.Wrap(sdkerrors.ErrInvalidCoins, amounts.String())
+		panic(errorsmod.Wrapf(sdkerrors.ErrUnknownAddress, "module account %s does not exist", moduleName))
+	}
+
+	if !acc.HasPermission(authtypes.Burner) {
+		panic(errorsmod.Wrapf(sdkerrors.ErrUnauthorized, "module account %s does not have permissions to burn tokens", moduleName))
 	}
 
 	err := k.subUnlockedCoins(ctx, acc.GetAddress(), amounts)
@@ -426,19 +401,15 @@
 		k.setSupply(ctx, supply)
 	}
 
-	addrStr, err := k.addrCdc.BytesToString(acc.GetAddress())
-	if err != nil {
-		return err
-	}
-
-	k.Logger.Debug("burned tokens from account", "amount", amounts.String(), "from", addrStr)
+	k.logger.Debug("burned tokens from module account", "amount", amounts.String(), "from", moduleName)
 
 	// emit burn event
-	return k.EventService.EventManager(ctx).EmitKV(
-		types.EventTypeCoinBurn,
-		event.NewAttribute(types.AttributeKeyBurner, addrStr),
-		event.NewAttribute(sdk.AttributeKeyAmount, amounts.String()),
+	sdkCtx := sdk.UnwrapSDKContext(ctx)
+	sdkCtx.EventManager().EmitEvent(
+		types.NewCoinBurnEvent(acc.GetAddress(), amounts),
 	)
+
+	return nil
 }
 
 // setSupply sets the supply for the given coin
@@ -455,31 +426,24 @@
 func (k BaseKeeper) trackDelegation(ctx context.Context, addr sdk.AccAddress, balance, amt sdk.Coins) error {
 	acc := k.ak.GetAccount(ctx, addr)
 	if acc == nil {
-		// check if it's an x/accounts smart account
-		if k.ak.HasAccount(ctx, addr) {
-			return nil
-		}
 		return errorsmod.Wrapf(sdkerrors.ErrUnknownAddress, "account %s does not exist", addr)
 	}
 
 	vacc, ok := acc.(types.VestingAccount)
 	if ok {
 		// TODO: return error on account.TrackDelegation
-		vacc.TrackDelegation(k.HeaderService.HeaderInfo(ctx).Time, balance, amt)
+		sdkCtx := sdk.UnwrapSDKContext(ctx)
+		vacc.TrackDelegation(sdkCtx.BlockHeader().Time, balance, amt)
 		k.ak.SetAccount(ctx, acc)
 	}
 
 	return nil
 }
 
-// trackUndelegation tracks undelegation of the given account if it is a vesting account
+// trackUndelegation trakcs undelegation of the given account if it is a vesting account
 func (k BaseKeeper) trackUndelegation(ctx context.Context, addr sdk.AccAddress, amt sdk.Coins) error {
 	acc := k.ak.GetAccount(ctx, addr)
 	if acc == nil {
-		// check if it's an x/accounts smart account
-		if k.ak.HasAccount(ctx, addr) {
-			return nil
-		}
 		return errorsmod.Wrapf(sdkerrors.ErrUnknownAddress, "account %s does not exist", addr)
 	}
 
