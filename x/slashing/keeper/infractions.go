--- conflicted
+++ resolved
@@ -4,96 +4,60 @@
 	"context"
 	"fmt"
 
-<<<<<<< HEAD
-	st "cosmossdk.io/api/cosmos/staking/v1beta1"
-	"cosmossdk.io/core/comet"
-	"cosmossdk.io/core/event"
-	"cosmossdk.io/x/slashing/types"
-=======
 	"github.com/cockroachdb/errors"
->>>>>>> 4f445ed9
 
 	"cosmossdk.io/core/comet"
 
 	cryptotypes "github.com/cosmos/cosmos-sdk/crypto/types"
 	sdk "github.com/cosmos/cosmos-sdk/types"
+	"github.com/cosmos/cosmos-sdk/x/slashing/types"
+	stakingtypes "github.com/cosmos/cosmos-sdk/x/staking/types"
 )
 
-// HandleValidatorSignature handles a validator signature, must be called once per validator for each block.
+// HandleValidatorSignature handles a validator signature, must be called once per validator per block.
 func (k Keeper) HandleValidatorSignature(ctx context.Context, addr cryptotypes.Address, power int64, signed comet.BlockIDFlag) error {
-	params, err := k.Params.Get(ctx)
-	if err != nil {
-		return err
-	}
-	return k.HandleValidatorSignatureWithParams(ctx, params, addr, power, signed)
-}
-
-// HandleValidatorSignature handles a validator signature with the provided slashing module params.
-func (k Keeper) HandleValidatorSignatureWithParams(ctx context.Context, params types.Params, addr cryptotypes.Address, power int64, signed comet.BlockIDFlag) error {
-	height := k.HeaderService.HeaderInfo(ctx).Height
+	sdkCtx := sdk.UnwrapSDKContext(ctx)
+	logger := k.Logger(ctx)
+	height := sdkCtx.BlockHeight()
 
 	// fetch the validator public key
 	consAddr := sdk.ConsAddress(addr)
 
-	val, err := k.sk.ValidatorByConsAddr(ctx, consAddr)
-	if err != nil {
-		return err
-	}
-
 	// don't update missed blocks when validator's jailed
-<<<<<<< HEAD
-	if val.IsJailed() {
-=======
 	isJailed, err := k.sk.IsValidatorJailed(ctx, consAddr)
 	if err != nil {
 		return err
 	}
 
 	if isJailed {
->>>>>>> 4f445ed9
 		return nil
 	}
 
-	// read the cons address again because validator may've rotated its key
-	valConsAddr, err := val.GetConsAddr()
+	// fetch signing info
+	signInfo, err := k.GetValidatorSigningInfo(ctx, consAddr)
 	if err != nil {
 		return err
 	}
 
-	consAddr = sdk.ConsAddress(valConsAddr)
-
-	// fetch signing info
-	signInfo, err := k.ValidatorSigningInfo.Get(ctx, consAddr)
+	signedBlocksWindow, err := k.SignedBlocksWindow(ctx)
 	if err != nil {
 		return err
 	}
 
-	signedBlocksWindow := params.SignedBlocksWindow
-
 	// Compute the relative index, so we count the blocks the validator *should*
-	// have signed. We will also use the 0-value default signing info if not present.
-	// The index is in the range [0, SignedBlocksWindow)
+	// have signed. We will use the 0-value default signing info if not present,
+	// except for start height. The index is in the range [0, SignedBlocksWindow)
 	// and is used to see if a validator signed a block at the given height, which
 	// is represented by a bit in the bitmap.
-	// The validator start height should get mapped to index 0, so we computed index as:
-	// (height - startHeight) % signedBlocksWindow
-	//
-	// NOTE: There is subtle different behavior between genesis validators and non-genesis validators.
-	// A genesis validator will start at index 0, whereas a non-genesis validator's startHeight will be the block
-	// they bonded on, but the first block they vote on will be one later. (And thus their first vote is at index 1)
-	index := (height - signInfo.StartHeight) % signedBlocksWindow
-	if signInfo.StartHeight > height {
-		return fmt.Errorf("invalid state, the validator %v has start height %d , which is greater than the current height %d (as parsed from the header)",
-			signInfo.Address, signInfo.StartHeight, height)
-	}
+	index := signInfo.IndexOffset % signedBlocksWindow
+	signInfo.IndexOffset++
 
 	// determine if the validator signed the previous block
 	previous, err := k.GetMissedBlockBitmapValue(ctx, consAddr, index)
 	if err != nil {
-		return fmt.Errorf("failed to get the validator's bitmap value: %w", err)
+		return errors.Wrap(err, "failed to get the validator's bitmap value")
 	}
 
-	modifiedSignInfo := false
 	missed := signed == comet.BlockIDFlagAbsent
 	switch {
 	case !previous && missed:
@@ -104,7 +68,6 @@
 		}
 
 		signInfo.MissedBlocksCounter++
-		modifiedSignInfo = true
 
 	case previous && !missed:
 		// Bitmap value has changed from missed to not missed, so we flip the bit
@@ -114,33 +77,30 @@
 		}
 
 		signInfo.MissedBlocksCounter--
-		modifiedSignInfo = true
 
 	default:
 		// bitmap value at this index has not changed, no need to update counter
 	}
 
-	minSignedPerWindow := params.MinSignedPerWindowInt()
-
-	consStr, err := k.sk.ConsensusAddressCodec().BytesToString(consAddr)
+	minSignedPerWindow, err := k.MinSignedPerWindow(ctx)
 	if err != nil {
 		return err
 	}
 
 	if missed {
-		if err := k.EventService.EventManager(ctx).EmitKV(
-			types.EventTypeLiveness,
-			event.NewAttribute(types.AttributeKeyAddress, consStr),
-			event.NewAttribute(types.AttributeKeyMissedBlocks, fmt.Sprintf("%d", signInfo.MissedBlocksCounter)),
-			event.NewAttribute(types.AttributeKeyHeight, fmt.Sprintf("%d", height)),
-		); err != nil {
-			return err
-		}
+		sdkCtx.EventManager().EmitEvent(
+			sdk.NewEvent(
+				types.EventTypeLiveness,
+				sdk.NewAttribute(types.AttributeKeyAddress, consAddr.String()),
+				sdk.NewAttribute(types.AttributeKeyMissedBlocks, fmt.Sprintf("%d", signInfo.MissedBlocksCounter)),
+				sdk.NewAttribute(types.AttributeKeyHeight, fmt.Sprintf("%d", height)),
+			),
+		)
 
-		k.Logger.Debug(
+		logger.Debug(
 			"absent validator",
 			"height", height,
-			"validator", consStr,
+			"validator", consAddr.String(),
 			"missed", signInfo.MissedBlocksCounter,
 			"threshold", minSignedPerWindow,
 		)
@@ -151,20 +111,6 @@
 
 	// if we are past the minimum height and the validator has missed too many blocks, punish them
 	if height > minHeight && signInfo.MissedBlocksCounter > maxMissed {
-<<<<<<< HEAD
-		modifiedSignInfo = true
-		// Downtime confirmed: slash and jail the validator
-		// We need to retrieve the stake distribution that signed the block. To do this, we subtract ValidatorUpdateDelay from the evidence height,
-		// and subtract an additional 1 since this is the LastCommit.
-		// Note that this *can* result in a negative "distributionHeight" of up to -ValidatorUpdateDelay-1,
-		// i.e. at the end of the pre-genesis block (none) = at the beginning of the genesis block.
-		// This is acceptable since it's only used to filter unbonding delegations & redelegations.
-		distributionHeight := height - sdk.ValidatorUpdateDelay - 1
-
-		slashFractionDowntime, err := k.SlashFractionDowntime(ctx)
-		if err != nil {
-			return err
-=======
 		validator, err := k.sk.ValidatorByConsAddr(ctx, consAddr)
 		if err != nil {
 			return err
@@ -233,59 +179,9 @@
 				"validator would have been slashed for downtime, but was either not found in store or already jailed",
 				"validator", consAddr.String(),
 			)
->>>>>>> 4f445ed9
 		}
-
-		coinsBurned, err := k.sk.SlashWithInfractionReason(ctx, consAddr, distributionHeight, power, slashFractionDowntime, st.Infraction_INFRACTION_DOWNTIME)
-		if err != nil {
-			return err
-		}
-
-		if err := k.EventService.EventManager(ctx).EmitKV(
-			types.EventTypeSlash,
-			event.NewAttribute(types.AttributeKeyAddress, consStr),
-			event.NewAttribute(types.AttributeKeyPower, fmt.Sprintf("%d", power)),
-			event.NewAttribute(types.AttributeKeyReason, types.AttributeValueMissingSignature),
-			event.NewAttribute(types.AttributeKeyJailed, consStr),
-			event.NewAttribute(types.AttributeKeyBurnedCoins, coinsBurned.String()),
-		); err != nil {
-			return err
-		}
-
-		err = k.sk.Jail(ctx, consAddr)
-		if err != nil {
-			return err
-		}
-		downtimeJailDur, err := k.DowntimeJailDuration(ctx)
-		if err != nil {
-			return err
-		}
-		signInfo.JailedUntil = k.HeaderService.HeaderInfo(ctx).Time.Add(downtimeJailDur)
-
-		// We need to reset the counter & bitmap so that the validator won't be
-		// immediately slashed for downtime upon re-bonding.
-		// We don't set the start height as this will get correctly set
-		// once they bond again in the AfterValidatorBonded hook!
-		signInfo.MissedBlocksCounter = 0
-		err = k.DeleteMissedBlockBitmap(ctx, consAddr)
-		if err != nil {
-			return err
-		}
-
-		k.Logger.Info(
-			"slashing and jailing validator due to liveness fault",
-			"height", height,
-			"validator", consStr,
-			"min_height", minHeight,
-			"threshold", minSignedPerWindow,
-			"slashed", slashFractionDowntime.String(),
-			"jailed_until", signInfo.JailedUntil,
-		)
 	}
 
 	// Set the updated signing info
-	if modifiedSignInfo {
-		return k.ValidatorSigningInfo.Set(ctx, consAddr, signInfo)
-	}
-	return nil
+	return k.SetValidatorSigningInfo(ctx, consAddr, signInfo)
 }