package keeper_test

import (
	"fmt"
	"testing"

	"github.com/stretchr/testify/suite"
	tmproto "github.com/tendermint/tendermint/proto/types"

	"github.com/cosmos/cosmos-sdk/codec"
	"github.com/cosmos/cosmos-sdk/simapp"
	sdk "github.com/cosmos/cosmos-sdk/types"
	"github.com/cosmos/cosmos-sdk/x/bank"
	"github.com/cosmos/cosmos-sdk/x/capability"
	"github.com/cosmos/cosmos-sdk/x/capability/keeper"
	"github.com/cosmos/cosmos-sdk/x/capability/types"
	"github.com/cosmos/cosmos-sdk/x/staking"
)

type KeeperTestSuite struct {
	suite.Suite

	ctx    sdk.Context
	app    *simapp.SimApp
	keeper *keeper.Keeper
}

func (suite *KeeperTestSuite) SetupTest() {
	checkTx := false
	app := simapp.Setup(checkTx)
	cdc := codec.NewHybridCodec(app.Codec())

	// create new keeper so we can define custom scoping before init and seal
	keeper := keeper.NewKeeper(cdc, app.GetKey(capability.StoreKey), app.GetMemKey(capability.MemStoreKey))

<<<<<<< HEAD
	suite.ctx = app.BaseApp.NewContext(checkTx, tmproto.Header{Height: 1})
=======
	suite.app = app
	suite.ctx = app.BaseApp.NewContext(checkTx, abci.Header{Height: 1})
>>>>>>> f1fdde5d
	suite.keeper = keeper
}

func (suite *KeeperTestSuite) TestInitializeAndSeal() {
	sk := suite.keeper.ScopeToModule(bank.ModuleName)

	caps := make([]*types.Capability, 5)
	// Get Latest Index before creating new ones to sychronize indices correctly
	prevIndex := suite.keeper.GetLatestIndex(suite.ctx)

	for i := range caps {
		cap, err := sk.NewCapability(suite.ctx, fmt.Sprintf("transfer-%d", i))
		suite.Require().NoError(err)
		suite.Require().NotNil(cap)
		suite.Require().Equal(uint64(i)+prevIndex, cap.GetIndex())

		caps[i] = cap
	}

	suite.Require().NotPanics(func() {
		suite.keeper.InitializeAndSeal(suite.ctx)
	})

	for i, cap := range caps {
		got, ok := sk.GetCapability(suite.ctx, fmt.Sprintf("transfer-%d", i))
		suite.Require().True(ok)
		suite.Require().Equal(cap, got)
		suite.Require().Equal(uint64(i)+prevIndex, got.GetIndex())
	}

	suite.Require().Panics(func() {
		suite.keeper.InitializeAndSeal(suite.ctx)
	})

	suite.Require().Panics(func() {
		_ = suite.keeper.ScopeToModule(staking.ModuleName)
	})
}

func (suite *KeeperTestSuite) TestNewCapability() {
	sk := suite.keeper.ScopeToModule(bank.ModuleName)

	cap, err := sk.NewCapability(suite.ctx, "transfer")
	suite.Require().NoError(err)
	suite.Require().NotNil(cap)

	got, ok := sk.GetCapability(suite.ctx, "transfer")
	suite.Require().True(ok)
	suite.Require().Equal(cap, got)
	suite.Require().True(cap == got, "expected memory addresses to be equal")

	got, ok = sk.GetCapability(suite.ctx, "invalid")
	suite.Require().False(ok)
	suite.Require().Nil(got)

	cap, err = sk.NewCapability(suite.ctx, "transfer")
	suite.Require().Error(err)
	suite.Require().Nil(cap)
}

func (suite *KeeperTestSuite) TestOriginalCapabilityKeeper() {
	got, ok := suite.app.ScopedIBCKeeper.GetCapability(suite.ctx, "invalid")
	suite.Require().False(ok)
	suite.Require().Nil(got)

	port, ok := suite.app.ScopedIBCKeeper.GetCapability(suite.ctx, "ports/transfer")
	suite.Require().True(ok)
	suite.Require().NotNil(port)
}

func (suite *KeeperTestSuite) TestAuthenticateCapability() {
	sk1 := suite.keeper.ScopeToModule(bank.ModuleName)
	sk2 := suite.keeper.ScopeToModule(staking.ModuleName)

	cap1, err := sk1.NewCapability(suite.ctx, "transfer")
	suite.Require().NoError(err)
	suite.Require().NotNil(cap1)

	forgedCap := types.NewCapability(0) // index should be the same index as the first capability
	suite.Require().False(sk2.AuthenticateCapability(suite.ctx, forgedCap, "transfer"))

	cap2, err := sk2.NewCapability(suite.ctx, "bond")
	suite.Require().NoError(err)
	suite.Require().NotNil(cap2)

	got, ok := sk1.GetCapability(suite.ctx, "transfer")
	suite.Require().True(ok)

	suite.Require().True(sk1.AuthenticateCapability(suite.ctx, cap1, "transfer"))
	suite.Require().True(sk1.AuthenticateCapability(suite.ctx, got, "transfer"))
	suite.Require().False(sk1.AuthenticateCapability(suite.ctx, cap1, "invalid"))
	suite.Require().False(sk1.AuthenticateCapability(suite.ctx, cap2, "transfer"))

	suite.Require().True(sk2.AuthenticateCapability(suite.ctx, cap2, "bond"))
	suite.Require().False(sk2.AuthenticateCapability(suite.ctx, cap2, "invalid"))
	suite.Require().False(sk2.AuthenticateCapability(suite.ctx, cap1, "bond"))

	sk2.ReleaseCapability(suite.ctx, cap2)
	suite.Require().False(sk2.AuthenticateCapability(suite.ctx, cap2, "bond"))

	badCap := types.NewCapability(100)
	suite.Require().False(sk1.AuthenticateCapability(suite.ctx, badCap, "transfer"))
	suite.Require().False(sk2.AuthenticateCapability(suite.ctx, badCap, "bond"))
}

func (suite *KeeperTestSuite) TestClaimCapability() {
	sk1 := suite.keeper.ScopeToModule(bank.ModuleName)
	sk2 := suite.keeper.ScopeToModule(staking.ModuleName)

	cap, err := sk1.NewCapability(suite.ctx, "transfer")
	suite.Require().NoError(err)
	suite.Require().NotNil(cap)

	suite.Require().Error(sk1.ClaimCapability(suite.ctx, cap, "transfer"))
	suite.Require().NoError(sk2.ClaimCapability(suite.ctx, cap, "transfer"))

	got, ok := sk1.GetCapability(suite.ctx, "transfer")
	suite.Require().True(ok)
	suite.Require().Equal(cap, got)

	got, ok = sk2.GetCapability(suite.ctx, "transfer")
	suite.Require().True(ok)
	suite.Require().Equal(cap, got)
}

func (suite *KeeperTestSuite) TestGetOwners() {
	sk1 := suite.keeper.ScopeToModule(bank.ModuleName)
	sk2 := suite.keeper.ScopeToModule(staking.ModuleName)
	sk3 := suite.keeper.ScopeToModule("foo")

	sks := []keeper.ScopedKeeper{sk1, sk2, sk3}

	cap, err := sk1.NewCapability(suite.ctx, "transfer")
	suite.Require().NoError(err)
	suite.Require().NotNil(cap)

	suite.Require().NoError(sk2.ClaimCapability(suite.ctx, cap, "transfer"))
	suite.Require().NoError(sk3.ClaimCapability(suite.ctx, cap, "transfer"))

	expectedOrder := []string{bank.ModuleName, "foo", staking.ModuleName}
	// Ensure all scoped keepers can get owners
	for _, sk := range sks {
		owners, ok := sk.GetOwners(suite.ctx, "transfer")
		mods, cap, mok := sk.LookupModules(suite.ctx, "transfer")

		suite.Require().True(ok, "could not retrieve owners")
		suite.Require().NotNil(owners, "owners is nil")

		suite.Require().True(mok, "could not retrieve modules")
		suite.Require().NotNil(cap, "capability is nil")
		suite.Require().NotNil(mods, "modules is nil")

		suite.Require().Equal(len(expectedOrder), len(owners.Owners), "length of owners is unexpected")
		for i, o := range owners.Owners {
			// Require owner is in expected position
			suite.Require().Equal(expectedOrder[i], o.Module, "module is unexpected")
			suite.Require().Equal(expectedOrder[i], mods[i], "module in lookup is unexpected")
		}
	}

	// foo module releases capability
	err = sk3.ReleaseCapability(suite.ctx, cap)
	suite.Require().Nil(err, "could not release capability")

	// new expected order and scoped capabilities
	expectedOrder = []string{bank.ModuleName, staking.ModuleName}
	sks = []keeper.ScopedKeeper{sk1, sk2}

	// Ensure all scoped keepers can get owners
	for _, sk := range sks {
		owners, ok := sk.GetOwners(suite.ctx, "transfer")
		mods, cap, mok := sk.LookupModules(suite.ctx, "transfer")

		suite.Require().True(ok, "could not retrieve owners")
		suite.Require().NotNil(owners, "owners is nil")

		suite.Require().True(mok, "could not retrieve modules")
		suite.Require().NotNil(cap, "capability is nil")
		suite.Require().NotNil(mods, "modules is nil")

		suite.Require().Equal(len(expectedOrder), len(owners.Owners), "length of owners is unexpected")
		for i, o := range owners.Owners {
			// Require owner is in expected position
			suite.Require().Equal(expectedOrder[i], o.Module, "module is unexpected")
			suite.Require().Equal(expectedOrder[i], mods[i], "module in lookup is unexpected")
		}
	}

}

func (suite *KeeperTestSuite) TestReleaseCapability() {
	sk1 := suite.keeper.ScopeToModule(bank.ModuleName)
	sk2 := suite.keeper.ScopeToModule(staking.ModuleName)

	cap1, err := sk1.NewCapability(suite.ctx, "transfer")
	suite.Require().NoError(err)
	suite.Require().NotNil(cap1)

	suite.Require().NoError(sk2.ClaimCapability(suite.ctx, cap1, "transfer"))

	cap2, err := sk2.NewCapability(suite.ctx, "bond")
	suite.Require().NoError(err)
	suite.Require().NotNil(cap2)

	suite.Require().Error(sk1.ReleaseCapability(suite.ctx, cap2))

	suite.Require().NoError(sk2.ReleaseCapability(suite.ctx, cap1))
	got, ok := sk2.GetCapability(suite.ctx, "transfer")
	suite.Require().False(ok)
	suite.Require().Nil(got)

	suite.Require().NoError(sk1.ReleaseCapability(suite.ctx, cap1))
	got, ok = sk1.GetCapability(suite.ctx, "transfer")
	suite.Require().False(ok)
	suite.Require().Nil(got)
}

func (suite KeeperTestSuite) TestRevertCapability() {
	sk := suite.keeper.ScopeToModule(bank.ModuleName)

	ms := suite.ctx.MultiStore()

	msCache := ms.CacheMultiStore()
	cacheCtx := suite.ctx.WithMultiStore(msCache)

	capName := "revert"
	// Create capability on cached context
	cap, err := sk.NewCapability(cacheCtx, capName)
	suite.Require().NoError(err, "could not create capability")

	// Check that capability written in cached context
	gotCache, ok := sk.GetCapability(cacheCtx, capName)
	suite.Require().True(ok, "could not retrieve capability from cached context")
	suite.Require().Equal(cap, gotCache, "did not get correct capability from cached context")

	// Check that capability is NOT written to original context
	got, ok := sk.GetCapability(suite.ctx, capName)
	suite.Require().False(ok, "retrieved capability from original context before write")
	suite.Require().Nil(got, "capability not nil in original store")

	// Write to underlying memKVStore
	msCache.Write()

	got, ok = sk.GetCapability(suite.ctx, capName)
	suite.Require().True(ok, "could not retrieve capability from context")
	suite.Require().Equal(cap, got, "did not get correct capability from context")
}

func TestKeeperTestSuite(t *testing.T) {
	suite.Run(t, new(KeeperTestSuite))
}<|MERGE_RESOLUTION|>--- conflicted
+++ resolved
@@ -33,12 +33,8 @@
 	// create new keeper so we can define custom scoping before init and seal
 	keeper := keeper.NewKeeper(cdc, app.GetKey(capability.StoreKey), app.GetMemKey(capability.MemStoreKey))
 
-<<<<<<< HEAD
+	suite.app = app
 	suite.ctx = app.BaseApp.NewContext(checkTx, tmproto.Header{Height: 1})
-=======
-	suite.app = app
-	suite.ctx = app.BaseApp.NewContext(checkTx, abci.Header{Height: 1})
->>>>>>> f1fdde5d
 	suite.keeper = keeper
 }
 
