--- conflicted
+++ resolved
@@ -6,14 +6,11 @@
 
 	"google.golang.org/protobuf/types/known/anypb"
 
-	apisigning "cosmossdk.io/api/cosmos/tx/signing/v1beta1"
 	txsigning "cosmossdk.io/x/tx/signing"
 
-<<<<<<< HEAD
-=======
 	codectypes "github.com/cosmos/cosmos-sdk/codec/types"
->>>>>>> 4f445ed9
 	sdk "github.com/cosmos/cosmos-sdk/types"
+	"github.com/cosmos/cosmos-sdk/types/tx/signing"
 )
 
 // V2AdaptableTx is an interface that wraps the GetSigningTxData method.
@@ -29,8 +26,8 @@
 func GetSignBytesAdapter(
 	ctx context.Context,
 	handlerMap *txsigning.HandlerMap,
-	mode apisigning.SignMode,
-	signerData txsigning.SignerData,
+	mode signing.SignMode,
+	signerData SignerData,
 	tx sdk.Tx,
 ) ([]byte, error) {
 	adaptableTx, ok := tx.(V2AdaptableTx)
@@ -39,13 +36,6 @@
 	}
 	txData := adaptableTx.GetSigningTxData()
 
-<<<<<<< HEAD
-	var pubKey *anypb.Any
-	if signerData.PubKey != nil {
-		pubKey = &anypb.Any{
-			TypeUrl: signerData.PubKey.TypeUrl,
-			Value:   signerData.PubKey.Value,
-=======
 	txSignMode, err := internalSignModeToAPI(mode)
 	if err != nil {
 		return nil, err
@@ -61,7 +51,6 @@
 		pubKey = &anypb.Any{
 			TypeUrl: anyPk.TypeUrl,
 			Value:   anyPk.Value,
->>>>>>> 4f445ed9
 		}
 	}
 	txSignerData := txsigning.SignerData{
@@ -72,5 +61,5 @@
 		PubKey:        pubKey,
 	}
 	// Generate the bytes to be signed.
-	return handlerMap.GetSignBytes(ctx, mode, txSignerData, txData)
+	return handlerMap.GetSignBytes(ctx, txSignMode, txSignerData, txData)
 }