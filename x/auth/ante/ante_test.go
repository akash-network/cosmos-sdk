package ante_test

import (
	"encoding/json"
	"errors"
	"fmt"
	"strings"
	"testing"
	"time"

	"github.com/stretchr/testify/require"
	"go.uber.org/mock/gomock"

<<<<<<< HEAD
	apisigning "cosmossdk.io/api/cosmos/tx/signing/v1beta1"
	"cosmossdk.io/core/gas"
	"cosmossdk.io/core/header"
	errorsmod "cosmossdk.io/errors"
	"cosmossdk.io/math"
=======
	errorsmod "cosmossdk.io/errors"
	"cosmossdk.io/math"
	storetypes "cosmossdk.io/store/types"
>>>>>>> 4f445ed9

	"github.com/cosmos/cosmos-sdk/crypto/keys/ed25519"
	kmultisig "github.com/cosmos/cosmos-sdk/crypto/keys/multisig"
	"github.com/cosmos/cosmos-sdk/crypto/keys/secp256k1"
	cryptotypes "github.com/cosmos/cosmos-sdk/crypto/types"
	"github.com/cosmos/cosmos-sdk/testutil/testdata"
	sdk "github.com/cosmos/cosmos-sdk/types"
	sdkerrors "github.com/cosmos/cosmos-sdk/types/errors"
	"github.com/cosmos/cosmos-sdk/types/tx/signing"
	"github.com/cosmos/cosmos-sdk/x/auth/ante"
	authtypes "github.com/cosmos/cosmos-sdk/x/auth/types"
)

// Test that simulate transaction accurately estimates gas cost
func TestSimulateGasCost(t *testing.T) {
	// This test has a test case that uses another's output.
	var simulatedGas uint64

	// Same data for every test case
	feeAmount := testdata.NewTestFeeAmount()

	testCases := []TestCase{
		{
			"tx with 150atom fee",
			func(suite *AnteTestSuite) TestCaseArgs {
				accs := suite.CreateTestAccounts(3)
				suite.bankKeeper.EXPECT().SendCoinsFromAccountToModule(gomock.Any(), accs[0].acc.GetAddress(), authtypes.FeeCollectorName, feeAmount).Return(nil)

				msgs := []sdk.Msg{
					testdata.NewTestMsg(accs[0].acc.GetAddress(), accs[1].acc.GetAddress()),
					testdata.NewTestMsg(accs[2].acc.GetAddress(), accs[0].acc.GetAddress()),
					testdata.NewTestMsg(accs[1].acc.GetAddress(), accs[2].acc.GetAddress()),
				}

				return TestCaseArgs{
					feeAmount: feeAmount,
					gasLimit:  testdata.NewTestGasLimit(),
					msgs:      msgs,
				}.WithAccountsInfo(accs)
			},
			true,
			true,
			nil,
		},
		{
			"with previously estimated gas",
			func(suite *AnteTestSuite) TestCaseArgs {
				accs := suite.CreateTestAccounts(3)
				suite.bankKeeper.EXPECT().SendCoinsFromAccountToModule(gomock.Any(), accs[0].acc.GetAddress(), authtypes.FeeCollectorName, feeAmount).Return(nil)

				msgs := []sdk.Msg{
					testdata.NewTestMsg(accs[0].acc.GetAddress(), accs[1].acc.GetAddress()),
					testdata.NewTestMsg(accs[2].acc.GetAddress(), accs[0].acc.GetAddress()),
					testdata.NewTestMsg(accs[1].acc.GetAddress(), accs[2].acc.GetAddress()),
				}

				return TestCaseArgs{
					feeAmount: feeAmount,
					gasLimit:  simulatedGas,
					msgs:      msgs,
				}.WithAccountsInfo(accs)
			},
			false,
			true,
			nil,
		},
	}

	for _, tc := range testCases {
		t.Run(fmt.Sprintf("Case %s", tc.desc), func(t *testing.T) {
			suite := SetupTestSuite(t, false)
			suite.txBuilder = suite.clientCtx.TxConfig.NewTxBuilder()
			args := tc.malleate(suite)
			args.chainID = suite.ctx.ChainID()
			suite.RunTestCase(t, tc, args)

			// Gather info for the next test case
			simulatedGas = suite.ctx.GasMeter().GasConsumed()
		})
	}
}

// Test various error cases in the AnteHandler control flow.
func TestAnteHandlerSigErrors(t *testing.T) {
	// This test requires the accounts to not be set, so we create them here
	priv0, _, addr0 := testdata.KeyTestPubAddr()
	priv1, _, addr1 := testdata.KeyTestPubAddr()
	priv2, _, addr2 := testdata.KeyTestPubAddr()
	msgs := []sdk.Msg{
		testdata.NewTestMsg(addr0, addr1),
		testdata.NewTestMsg(addr0, addr2),
	}

	testCases := []TestCase{
		{
			"check no signatures fails",
			func(suite *AnteTestSuite) TestCaseArgs {
				privs, accNums, accSeqs := []cryptotypes.PrivKey{}, []uint64{}, []uint64{}

				// Create tx manually to test the tx's signers
				require.NoError(t, suite.txBuilder.SetMsgs(msgs...))
				tx, err := suite.CreateTestTx(suite.ctx, privs, accNums, accSeqs, suite.ctx.ChainID(), apisigning.SignMode_SIGN_MODE_DIRECT)
				require.NoError(t, err)

				// tx.GetSigners returns addresses in correct order: addr1, addr2, addr3
				expectedSigners := [][]byte{addr0, addr1, addr2}
				signers, err := tx.GetSigners()
				require.NoError(t, err)
				require.Equal(t, expectedSigners, signers)

				return TestCaseArgs{
					accNums: accNums,
					accSeqs: accSeqs,
					msgs:    msgs,
					privs:   privs,
				}
			},
			false,
			false,
			sdkerrors.ErrNoSignatures,
		},
		{
			"num sigs dont match GetSigners",
			func(suite *AnteTestSuite) TestCaseArgs {
				privs, accNums, accSeqs := []cryptotypes.PrivKey{priv0}, []uint64{0}, []uint64{0}

				return TestCaseArgs{
					accNums: accNums,
					accSeqs: accSeqs,
					msgs:    msgs,
					privs:   privs,
				}
			},
			false,
			false,
			sdkerrors.ErrUnauthorized,
		},
		{
			"unrecognized account",
			func(suite *AnteTestSuite) TestCaseArgs {
				privs, accNums, accSeqs := []cryptotypes.PrivKey{priv0, priv1, priv2}, []uint64{0, 0, 0}, []uint64{0, 0, 0}
				suite.bankKeeper.EXPECT().SendCoinsFromAccountToModule(gomock.Any(), gomock.Any(), gomock.Any(), gomock.Any()).Return(nil)

				return TestCaseArgs{
					accNums: accNums,
					accSeqs: accSeqs,
					msgs:    msgs,
					privs:   privs,
				}
			},
			false,
			true,
			nil,
		},
		{
			"unrecognized account2",
			func(suite *AnteTestSuite) TestCaseArgs {
				suite.accountKeeper.SetAccount(suite.ctx, suite.accountKeeper.NewAccountWithAddress(suite.ctx, addr1))
				privs, accNums, accSeqs := []cryptotypes.PrivKey{priv0, priv1, priv2}, []uint64{0, 1, 0}, []uint64{0, 0, 0}
				suite.bankKeeper.EXPECT().SendCoinsFromAccountToModule(gomock.Any(), gomock.Any(), gomock.Any(), gomock.Any()).Return(nil)

				return TestCaseArgs{
					accNums: accNums,
					accSeqs: accSeqs,
					msgs:    msgs,
					privs:   privs,
				}
			},
			false,
			true,
			nil,
		},
		{
			"save all the accounts, should pass",
			func(suite *AnteTestSuite) TestCaseArgs {
				suite.accountKeeper.SetAccount(suite.ctx, suite.accountKeeper.NewAccountWithAddress(suite.ctx, addr0))
				suite.accountKeeper.SetAccount(suite.ctx, suite.accountKeeper.NewAccountWithAddress(suite.ctx, addr1))
				suite.accountKeeper.SetAccount(suite.ctx, suite.accountKeeper.NewAccountWithAddress(suite.ctx, addr2))
				suite.bankKeeper.EXPECT().SendCoinsFromAccountToModule(gomock.Any(), gomock.Any(), gomock.Any(), gomock.Any()).Return(nil)

				privs, accNums, accSeqs := []cryptotypes.PrivKey{priv0, priv1, priv2}, []uint64{1, 2, 3}, []uint64{0, 0, 0}

				return TestCaseArgs{
					accNums: accNums,
					accSeqs: accSeqs,
					msgs:    msgs,
					privs:   privs,
				}
			},
			false,
			true,
			nil,
		},
	}

	for _, tc := range testCases {
		t.Run(fmt.Sprintf("Case %s", tc.desc), func(t *testing.T) {
			suite := SetupTestSuite(t, false)
			suite.txBuilder = suite.clientCtx.TxConfig.NewTxBuilder()
			args := tc.malleate(suite)
			args.chainID = suite.ctx.ChainID()
			args.feeAmount = testdata.NewTestFeeAmount()
			args.gasLimit = testdata.NewTestGasLimit()

			suite.RunTestCase(t, tc, args)
		})
	}
}

// Test logic around account number checking with one signer and many signers.
func TestAnteHandlerAccountNumbers(t *testing.T) {
	testCases := []TestCase{
		{
			"good tx from one signer",
			func(suite *AnteTestSuite) TestCaseArgs {
				accs := suite.CreateTestAccounts(1)
				msg := testdata.NewTestMsg(accs[0].acc.GetAddress())
				suite.bankKeeper.EXPECT().SendCoinsFromAccountToModule(gomock.Any(), accs[0].acc.GetAddress(), gomock.Any(), gomock.Any()).Return(nil)

				return TestCaseArgs{
					msgs: []sdk.Msg{msg},
				}.WithAccountsInfo(accs)
			},
			false,
			true,
			nil,
		},
		{
			"new tx from wrong account number",
			func(suite *AnteTestSuite) TestCaseArgs {
				accs := suite.CreateTestAccounts(1)
				msg := testdata.NewTestMsg(accs[0].acc.GetAddress())
				suite.bankKeeper.EXPECT().SendCoinsFromAccountToModule(gomock.Any(), accs[0].acc.GetAddress(), gomock.Any(), gomock.Any()).Return(nil)

				return TestCaseArgs{
					accNums: []uint64{1},
					accSeqs: []uint64{0},
					msgs:    []sdk.Msg{msg},
					privs:   []cryptotypes.PrivKey{accs[0].priv},
				}
			},
			false,
			false,
			sdkerrors.ErrUnauthorized,
		},
		{
			"new tx with another signer and incorrect account numbers",
			func(suite *AnteTestSuite) TestCaseArgs {
				accs := suite.CreateTestAccounts(2)
				msg1 := testdata.NewTestMsg(accs[0].acc.GetAddress(), accs[1].acc.GetAddress())
				msg2 := testdata.NewTestMsg(accs[1].acc.GetAddress(), accs[0].acc.GetAddress())
				suite.bankKeeper.EXPECT().SendCoinsFromAccountToModule(gomock.Any(), accs[0].acc.GetAddress(), gomock.Any(), gomock.Any()).Return(nil)

				return TestCaseArgs{
					accNums: []uint64{2, 0},
					accSeqs: []uint64{0, 0},
					msgs:    []sdk.Msg{msg1, msg2},
					privs:   []cryptotypes.PrivKey{accs[0].priv, accs[1].priv},
				}
			},
			false,
			false,
			sdkerrors.ErrUnauthorized,
		},
		{
			"new tx with correct account numbers",
			func(suite *AnteTestSuite) TestCaseArgs {
				accs := suite.CreateTestAccounts(2)
				msg1 := testdata.NewTestMsg(accs[0].acc.GetAddress(), accs[1].acc.GetAddress())
				msg2 := testdata.NewTestMsg(accs[1].acc.GetAddress(), accs[0].acc.GetAddress())
				suite.bankKeeper.EXPECT().SendCoinsFromAccountToModule(gomock.Any(), gomock.Any(), gomock.Any(), gomock.Any()).Return(nil)

				return TestCaseArgs{
					msgs: []sdk.Msg{msg1, msg2},
				}.WithAccountsInfo(accs)
			},
			false,
			true,
			nil,
		},
	}

	for _, tc := range testCases {
		t.Run(fmt.Sprintf("Case %s", tc.desc), func(t *testing.T) {
			suite := SetupTestSuite(t, false)
			args := tc.malleate(suite)
			args.feeAmount = testdata.NewTestFeeAmount()
			args.gasLimit = testdata.NewTestGasLimit()
			args.chainID = suite.ctx.ChainID()

			suite.RunTestCase(t, tc, args)
		})
	}
}

// Test logic around account number checking with many signers when BlockHeight is 0.
func TestAnteHandlerAccountNumbersAtBlockHeightZero(t *testing.T) {
	testCases := []TestCase{
		{
			"good tx from one signer",
			func(suite *AnteTestSuite) TestCaseArgs {
				accs := suite.CreateTestAccounts(1)
				msg := testdata.NewTestMsg(accs[0].acc.GetAddress())
				suite.bankKeeper.EXPECT().SendCoinsFromAccountToModule(gomock.Any(), gomock.Any(), gomock.Any(), gomock.Any()).Return(nil)

				return TestCaseArgs{
					accNums: []uint64{0},
					accSeqs: []uint64{0},
					msgs:    []sdk.Msg{msg},
					privs:   []cryptotypes.PrivKey{accs[0].priv},
				}
			},
			false,
			true,
			nil,
		},
		{
			"new tx from wrong account number",
			func(suite *AnteTestSuite) TestCaseArgs {
				accs := suite.CreateTestAccounts(1)
				msg := testdata.NewTestMsg(accs[0].acc.GetAddress())
				suite.bankKeeper.EXPECT().SendCoinsFromAccountToModule(gomock.Any(), gomock.Any(), gomock.Any(), gomock.Any()).Return(nil)

				return TestCaseArgs{
					accNums: []uint64{1}, // wrong account number
					accSeqs: []uint64{0},
					msgs:    []sdk.Msg{msg},
					privs:   []cryptotypes.PrivKey{accs[0].priv},
				}
			},
			false,
			false,
			sdkerrors.ErrUnauthorized,
		},
		{
			"new tx with another signer and incorrect account numbers",
			func(suite *AnteTestSuite) TestCaseArgs {
				accs := suite.CreateTestAccounts(2)
				msg1 := testdata.NewTestMsg(accs[0].acc.GetAddress(), accs[1].acc.GetAddress())
				msg2 := testdata.NewTestMsg(accs[1].acc.GetAddress(), accs[0].acc.GetAddress())

				suite.bankKeeper.EXPECT().SendCoinsFromAccountToModule(gomock.Any(), accs[0].acc.GetAddress(), gomock.Any(), gomock.Any()).Return(nil)

				return TestCaseArgs{
					accNums: []uint64{1, 0}, // wrong account numbers
					accSeqs: []uint64{0, 0},
					msgs:    []sdk.Msg{msg1, msg2},
					privs:   []cryptotypes.PrivKey{accs[0].priv, accs[1].priv},
				}
			},
			false,
			false,
			sdkerrors.ErrUnauthorized,
		},
		{
			"new tx with another signer and correct account numbers",
			func(suite *AnteTestSuite) TestCaseArgs {
				accs := suite.CreateTestAccounts(2)
				msg1 := testdata.NewTestMsg(accs[0].acc.GetAddress(), accs[1].acc.GetAddress())
				msg2 := testdata.NewTestMsg(accs[1].acc.GetAddress(), accs[0].acc.GetAddress())

				suite.bankKeeper.EXPECT().SendCoinsFromAccountToModule(gomock.Any(), accs[0].acc.GetAddress(), gomock.Any(), gomock.Any()).Return(nil)

				return TestCaseArgs{
					accNums: []uint64{0, 0}, // correct account numbers
					accSeqs: []uint64{0, 0},
					msgs:    []sdk.Msg{msg1, msg2},
					privs:   []cryptotypes.PrivKey{accs[0].priv, accs[1].priv},
				}
			},
			false,
			true,
			nil,
		},
	}

	for _, tc := range testCases {
		t.Run(fmt.Sprintf("Case %s", tc.desc), func(t *testing.T) {
			suite := SetupTestSuite(t, false)
			suite.ctx = suite.ctx.WithBlockHeight(0).WithHeaderInfo(header.Info{Height: 0, ChainID: suite.ctx.ChainID()})
			suite.txBuilder = suite.clientCtx.TxConfig.NewTxBuilder()

			args := tc.malleate(suite)
			args.feeAmount = testdata.NewTestFeeAmount()
			args.gasLimit = testdata.NewTestGasLimit()

			suite.RunTestCase(t, tc, args)
		})
	}
}

// Test logic around sequence checking with one signer and many signers.
func TestAnteHandlerSequences(t *testing.T) {
	// Same data for every test cases
	feeAmount := testdata.NewTestFeeAmount()
	gasLimit := testdata.NewTestGasLimit()

	testCases := []TestCase{
		{
			"good tx from one signer",
			func(suite *AnteTestSuite) TestCaseArgs {
				accs := suite.CreateTestAccounts(1)
				msg := testdata.NewTestMsg(accs[0].acc.GetAddress())
				suite.bankKeeper.EXPECT().SendCoinsFromAccountToModule(gomock.Any(), gomock.Any(), gomock.Any(), gomock.Any()).Return(nil)

				return TestCaseArgs{
					msgs: []sdk.Msg{msg},
				}.WithAccountsInfo(accs)
			},
			false,
			true,
			nil,
		},
		{
			"test sending it again fails (replay protection)",
			func(suite *AnteTestSuite) TestCaseArgs {
				accs := suite.CreateTestAccounts(1)
				msg := testdata.NewTestMsg(accs[0].acc.GetAddress())
				msgs := []sdk.Msg{msg}
				privs, accNums, accSeqs := []cryptotypes.PrivKey{accs[0].priv}, []uint64{accs[0].acc.GetAccountNumber()}, []uint64{accs[0].acc.GetSequence()}

				// This will be called only once given that the second tx will fail
				suite.bankKeeper.EXPECT().SendCoinsFromAccountToModule(gomock.Any(), gomock.Any(), gomock.Any(), gomock.Any()).Return(nil).Times(2)

				// Send the same tx before running the test case, to trigger replay protection.
				var err error
				suite.ctx, err = suite.DeliverMsgs(t, privs, msgs, feeAmount, gasLimit, accNums, accSeqs, suite.ctx.ChainID(), false)
				require.NoError(t, err)

				return TestCaseArgs{
					msgs: msgs,
				}.WithAccountsInfo(accs)
			},
			false,
			false,
			sdkerrors.ErrWrongSequence,
		},
		{
			"fix sequence, should pass",
			func(suite *AnteTestSuite) TestCaseArgs {
				accs := suite.CreateTestAccounts(1)
				msg := testdata.NewTestMsg(accs[0].acc.GetAddress())
				msgs := []sdk.Msg{msg}

				privs, accNums, accSeqs := []cryptotypes.PrivKey{accs[0].priv}, []uint64{accs[0].acc.GetAccountNumber()}, []uint64{accs[0].acc.GetSequence()}
				suite.bankKeeper.EXPECT().SendCoinsFromAccountToModule(gomock.Any(), gomock.Any(), gomock.Any(), gomock.Any()).Return(nil).Times(2)

				// Send the same tx before running the test case, then change the sequence to a valid one.
				var err error
				suite.ctx, err = suite.DeliverMsgs(t, privs, msgs, feeAmount, gasLimit, accNums, accSeqs, suite.ctx.ChainID(), false)
				require.NoError(t, err)

				// +1 the account sequence
				require.NoError(t, accs[0].acc.SetSequence(accs[0].acc.GetSequence()+1))

				return TestCaseArgs{
					msgs: msgs,
				}.WithAccountsInfo(accs)
			},
			false,
			true,
			nil,
		},
		{
			"new tx with another signer and correct sequences",
			func(suite *AnteTestSuite) TestCaseArgs {
				accs := suite.CreateTestAccounts(3)
				msg1 := testdata.NewTestMsg(accs[0].acc.GetAddress(), accs[1].acc.GetAddress())
				msg2 := testdata.NewTestMsg(accs[2].acc.GetAddress(), accs[0].acc.GetAddress())

				suite.bankKeeper.EXPECT().SendCoinsFromAccountToModule(gomock.Any(), gomock.Any(), gomock.Any(), gomock.Any()).Return(nil)

				return TestCaseArgs{
					msgs: []sdk.Msg{msg1, msg2},
				}.WithAccountsInfo(accs)
			},
			false,
			true,
			nil,
		},
		{
			"replay fails",
			func(suite *AnteTestSuite) TestCaseArgs {
				accs := suite.CreateTestAccounts(3)
				msg1 := testdata.NewTestMsg(accs[0].acc.GetAddress(), accs[1].acc.GetAddress())
				msg2 := testdata.NewTestMsg(accs[2].acc.GetAddress(), accs[0].acc.GetAddress())
				msgs := []sdk.Msg{msg1, msg2}

				privs := []cryptotypes.PrivKey{accs[0].priv, accs[1].priv, accs[2].priv}
				accNums := []uint64{accs[0].acc.GetAccountNumber(), accs[1].acc.GetAccountNumber(), accs[2].acc.GetAccountNumber()}
				accSeqs := []uint64{accs[0].acc.GetSequence(), accs[1].acc.GetSequence(), accs[2].acc.GetSequence()}
				suite.bankKeeper.EXPECT().SendCoinsFromAccountToModule(gomock.Any(), gomock.Any(), gomock.Any(), gomock.Any()).Return(nil).Times(2)

				// Send the same tx before running the test case, to trigger replay protection.
				var err error
				suite.ctx, err = suite.DeliverMsgs(t, privs, msgs, feeAmount, gasLimit, accNums, accSeqs, suite.ctx.ChainID(), false)
				require.NoError(t, err)

				return TestCaseArgs{
					msgs: []sdk.Msg{msg1, msg2},
				}.WithAccountsInfo(accs)
			},
			false,
			false,
			sdkerrors.ErrWrongSequence,
		},
		{
			"tx from just second signer with incorrect sequence fails",
			func(suite *AnteTestSuite) TestCaseArgs {
				accs := suite.CreateTestAccounts(3)
				msg1 := testdata.NewTestMsg(accs[0].acc.GetAddress(), accs[1].acc.GetAddress())
				msg2 := testdata.NewTestMsg(accs[2].acc.GetAddress(), accs[0].acc.GetAddress())
				msgs := []sdk.Msg{msg1, msg2}

				privs := []cryptotypes.PrivKey{accs[0].priv, accs[1].priv, accs[2].priv}
				accNums := []uint64{accs[0].acc.GetAccountNumber(), accs[1].acc.GetAccountNumber(), accs[2].acc.GetAccountNumber()}
				accSeqs := []uint64{accs[0].acc.GetSequence(), accs[1].acc.GetSequence(), accs[2].acc.GetSequence()}
				suite.bankKeeper.EXPECT().SendCoinsFromAccountToModule(gomock.Any(), gomock.Any(), gomock.Any(), gomock.Any()).Return(nil).Times(2)

				// Send the same tx before running the test case, to trigger replay protection.
				var err error
				suite.ctx, err = suite.DeliverMsgs(t, privs, msgs, feeAmount, gasLimit, accNums, accSeqs, suite.ctx.ChainID(), false)
				require.NoError(t, err)

				// Send a message using the second signer, this will fail given that the second signer already sent a TX,
				// thus the sequence (0) is incorrect.
				msg1 = testdata.NewTestMsg(accs[1].acc.GetAddress())
				msgs = []sdk.Msg{msg1}
				privs, accNums, accSeqs = []cryptotypes.PrivKey{accs[1].priv}, []uint64{accs[1].acc.GetAccountNumber()}, []uint64{0}

				return TestCaseArgs{
					accNums: accNums,
					accSeqs: accSeqs,
					msgs:    msgs,
					privs:   privs,
				}
			},
			false,
			false,
			sdkerrors.ErrWrongSequence,
		},
		{
			"fix the sequence and it passes",
			func(suite *AnteTestSuite) TestCaseArgs {
				accs := suite.CreateTestAccounts(3)
				msg1 := testdata.NewTestMsg(accs[0].acc.GetAddress(), accs[1].acc.GetAddress())
				msg2 := testdata.NewTestMsg(accs[2].acc.GetAddress(), accs[0].acc.GetAddress())
				msgs := []sdk.Msg{msg1, msg2}

				privs := []cryptotypes.PrivKey{accs[0].priv, accs[1].priv, accs[2].priv}
				accNums := []uint64{accs[0].acc.GetAccountNumber(), accs[1].acc.GetAccountNumber(), accs[2].acc.GetAccountNumber()}
				accSeqs := []uint64{accs[0].acc.GetSequence(), accs[1].acc.GetSequence(), accs[2].acc.GetSequence()}
				suite.bankKeeper.EXPECT().SendCoinsFromAccountToModule(gomock.Any(), gomock.Any(), gomock.Any(), gomock.Any()).Return(nil).Times(2)

				// Send the same tx before running the test case, to trigger replay protection.
				var err error
				suite.ctx, err = suite.DeliverMsgs(t, privs, msgs, feeAmount, gasLimit, accNums, accSeqs, suite.ctx.ChainID(), false)
				require.NoError(t, err)

				// Send a message using the second signer, this will now pass given that the second signer already sent a TX
				// and the sequence was fixed (1).
				msg1 = testdata.NewTestMsg(accs[1].acc.GetAddress())
				msgs = []sdk.Msg{msg1}
				privs, accNums, accSeqs = []cryptotypes.PrivKey{accs[1].priv}, []uint64{accs[1].acc.GetAccountNumber()}, []uint64{accs[1].acc.GetSequence() + 1}

				return TestCaseArgs{
					accNums: accNums,
					accSeqs: accSeqs,
					msgs:    msgs,
					privs:   privs,
				}
			},
			false,
			true,
			nil,
		},
	}

	for _, tc := range testCases {
		t.Run(fmt.Sprintf("Case %s", tc.desc), func(t *testing.T) {
			suite := SetupTestSuite(t, false)
			suite.txBuilder = suite.clientCtx.TxConfig.NewTxBuilder()
			args := tc.malleate(suite)
			args.feeAmount = feeAmount
			args.gasLimit = gasLimit

			suite.RunTestCase(t, tc, args)
		})
	}
}

// Test logic around fee deduction.
func TestAnteHandlerFees(t *testing.T) {
	// Same data for every test cases
	feeAmount := testdata.NewTestFeeAmount()
	gasLimit := testdata.NewTestGasLimit()

	testCases := []TestCase{
		{
			"signer has no funds",
			func(suite *AnteTestSuite) TestCaseArgs {
				accs := suite.CreateTestAccounts(1)
				suite.bankKeeper.EXPECT().SendCoinsFromAccountToModule(gomock.Any(), accs[0].acc.GetAddress(), gomock.Any(), feeAmount).Return(sdkerrors.ErrInsufficientFunds)

				return TestCaseArgs{
					msgs: []sdk.Msg{testdata.NewTestMsg(accs[0].acc.GetAddress())},
				}.WithAccountsInfo(accs)
			},
			false,
			false,
			sdkerrors.ErrInsufficientFunds,
		},
		{
			"signer has enough funds, should pass",
			func(suite *AnteTestSuite) TestCaseArgs {
				accs := suite.CreateTestAccounts(1)
				suite.bankKeeper.EXPECT().SendCoinsFromAccountToModule(gomock.Any(), accs[0].acc.GetAddress(), gomock.Any(), feeAmount).Return(nil)

				return TestCaseArgs{
					msgs: []sdk.Msg{testdata.NewTestMsg(accs[0].acc.GetAddress())},
				}.WithAccountsInfo(accs)
			},
			false,
			true,
			nil,
		},
	}

	for _, tc := range testCases {
		t.Run(fmt.Sprintf("Case %s", tc.desc), func(t *testing.T) {
			suite := SetupTestSuite(t, false)
			suite.txBuilder = suite.clientCtx.TxConfig.NewTxBuilder()
			args := tc.malleate(suite)
			args.feeAmount = feeAmount
			args.gasLimit = gasLimit

			suite.RunTestCase(t, tc, args)
		})
	}
}

// Test logic around memo gas consumption.
func TestAnteHandlerMemoGas(t *testing.T) {
	testCases := []TestCase{
		{
			"tx does not have enough gas",
			func(suite *AnteTestSuite) TestCaseArgs {
				accs := suite.CreateTestAccounts(1)
				return TestCaseArgs{
					feeAmount: sdk.NewCoins(sdk.NewInt64Coin("atom", 0)),
					gasLimit:  0,
					msgs:      []sdk.Msg{testdata.NewTestMsg(accs[0].acc.GetAddress())},
				}.WithAccountsInfo(accs)
			},
			false,
			false,
			sdkerrors.ErrOutOfGas,
		},
		{
			"tx with memo doesn't have enough gas",
			func(suite *AnteTestSuite) TestCaseArgs {
				accs := suite.CreateTestAccounts(1)
				suite.txBuilder.SetMemo("abcininasidniandsinasindiansdiansdinaisndiasndiadninsd")

				return TestCaseArgs{
					feeAmount: sdk.NewCoins(sdk.NewInt64Coin("atom", 0)),
					gasLimit:  801,
					msgs:      []sdk.Msg{testdata.NewTestMsg(accs[0].acc.GetAddress())},
				}.WithAccountsInfo(accs)
			},
			false,
			false,
			sdkerrors.ErrOutOfGas,
		},
		{
			"memo too large",
			func(suite *AnteTestSuite) TestCaseArgs {
				accs := suite.CreateTestAccounts(1)
				suite.txBuilder.SetMemo(strings.Repeat("01234567890", 500))

				return TestCaseArgs{
					feeAmount: sdk.NewCoins(sdk.NewInt64Coin("atom", 0)),
					gasLimit:  50000,
					msgs:      []sdk.Msg{testdata.NewTestMsg(accs[0].acc.GetAddress())},
				}.WithAccountsInfo(accs)
			},
			false,
			false,
			sdkerrors.ErrMemoTooLarge,
		},
		{
			"tx with memo has enough gas",
			func(suite *AnteTestSuite) TestCaseArgs {
				accs := suite.CreateTestAccounts(1)
				suite.txBuilder.SetMemo(strings.Repeat("0123456789", 10))
				return TestCaseArgs{
					feeAmount: sdk.NewCoins(sdk.NewInt64Coin("atom", 0)),
					gasLimit:  60000,
					msgs:      []sdk.Msg{testdata.NewTestMsg(accs[0].acc.GetAddress())},
				}.WithAccountsInfo(accs)
			},
			false,
			true,
			nil,
		},
	}

	for _, tc := range testCases {
		t.Run(fmt.Sprintf("Case %s", tc.desc), func(t *testing.T) {
			suite := SetupTestSuite(t, false)
			suite.txBuilder = suite.clientCtx.TxConfig.NewTxBuilder()
			args := tc.malleate(suite)

			suite.RunTestCase(t, tc, args)
		})
	}
}

func TestAnteHandlerMultiSigner(t *testing.T) {
	feeAmount := testdata.NewTestFeeAmount()
	gasLimit := testdata.NewTestGasLimit()

	testCases := []TestCase{
		{
			"signers in order",
			func(suite *AnteTestSuite) TestCaseArgs {
				accs := suite.CreateTestAccounts(3)
				msg1 := testdata.NewTestMsg(accs[0].acc.GetAddress(), accs[1].acc.GetAddress())
				msg2 := testdata.NewTestMsg(accs[2].acc.GetAddress(), accs[0].acc.GetAddress())
				msg3 := testdata.NewTestMsg(accs[1].acc.GetAddress(), accs[2].acc.GetAddress())
				suite.txBuilder.SetMemo("Check signers are in expected order and different account numbers works")
				suite.bankKeeper.EXPECT().SendCoinsFromAccountToModule(gomock.Any(), gomock.Any(), gomock.Any(), gomock.Any()).Return(nil)

				return TestCaseArgs{
					msgs: []sdk.Msg{msg1, msg2, msg3},
				}.WithAccountsInfo(accs)
			},
			false,
			true,
			nil,
		},
		{
			"change sequence numbers (only accounts 0 and 1 sign)",
			func(suite *AnteTestSuite) TestCaseArgs {
				accs := suite.CreateTestAccounts(3)
				msg1 := testdata.NewTestMsg(accs[0].acc.GetAddress(), accs[1].acc.GetAddress())
				msg2 := testdata.NewTestMsg(accs[2].acc.GetAddress(), accs[0].acc.GetAddress())
				msg3 := testdata.NewTestMsg(accs[1].acc.GetAddress(), accs[2].acc.GetAddress())
				msgs := []sdk.Msg{msg1, msg2, msg3}

				privs := []cryptotypes.PrivKey{accs[0].priv, accs[1].priv, accs[2].priv}
				accNums := []uint64{accs[0].acc.GetAccountNumber(), accs[1].acc.GetAccountNumber(), accs[2].acc.GetAccountNumber()}
				accSeqs := []uint64{accs[0].acc.GetSequence(), accs[1].acc.GetSequence(), accs[2].acc.GetSequence()}

				suite.bankKeeper.EXPECT().SendCoinsFromAccountToModule(gomock.Any(), gomock.Any(), gomock.Any(), gomock.Any()).Return(nil).Times(2)

				var err error
				suite.ctx, err = suite.DeliverMsgs(t, privs, msgs, feeAmount, gasLimit, accNums, accSeqs, suite.ctx.ChainID(), false)
				require.NoError(t, err)

				msgs = []sdk.Msg{msg1}
				privs, accNums, accSeqs = []cryptotypes.PrivKey{accs[0].priv, accs[1].priv}, []uint64{accs[0].acc.GetAccountNumber(), accs[1].acc.GetAccountNumber()}, []uint64{accs[0].acc.GetSequence() + 1, accs[1].acc.GetSequence() + 1}

				return TestCaseArgs{
					accNums: accNums,
					accSeqs: accSeqs,
					msgs:    msgs,
					privs:   privs,
				}
			},
			false,
			true,
			nil,
		},
		{
			"change sequence numbers (only accounts 1 and 2 sign)",
			func(suite *AnteTestSuite) TestCaseArgs {
				accs := suite.CreateTestAccounts(3)
				msg1 := testdata.NewTestMsg(accs[0].acc.GetAddress(), accs[1].acc.GetAddress())
				msg2 := testdata.NewTestMsg(accs[2].acc.GetAddress(), accs[0].acc.GetAddress())
				msg3 := testdata.NewTestMsg(accs[1].acc.GetAddress(), accs[2].acc.GetAddress())
				msgs := []sdk.Msg{msg1, msg2, msg3}

				privs := []cryptotypes.PrivKey{accs[0].priv, accs[1].priv, accs[2].priv}
				accNums := []uint64{accs[0].acc.GetAccountNumber(), accs[1].acc.GetAccountNumber(), accs[2].acc.GetAccountNumber()}
				accSeqs := []uint64{accs[0].acc.GetSequence(), accs[1].acc.GetSequence(), accs[2].acc.GetSequence()}

				suite.bankKeeper.EXPECT().SendCoinsFromAccountToModule(gomock.Any(), gomock.Any(), gomock.Any(), gomock.Any()).Return(nil).Times(2)
				var err error
				suite.ctx, err = suite.DeliverMsgs(t, privs, msgs, feeAmount, gasLimit, accNums, accSeqs, suite.ctx.ChainID(), false)
				require.NoError(t, err)

				msgs = []sdk.Msg{msg3}
				privs, accNums, accSeqs = []cryptotypes.PrivKey{accs[1].priv, accs[2].priv}, []uint64{accs[1].acc.GetAccountNumber(), accs[2].acc.GetAccountNumber()}, []uint64{accs[1].acc.GetSequence() + 1, accs[2].acc.GetSequence() + 1}

				return TestCaseArgs{
					accNums: accNums,
					accSeqs: accSeqs,
					msgs:    msgs,
					privs:   privs,
				}
			},
			false,
			true,
			nil,
		},
		{
			"everyone signs again",
			func(suite *AnteTestSuite) TestCaseArgs {
				accs := suite.CreateTestAccounts(3)
				msg1 := testdata.NewTestMsg(accs[0].acc.GetAddress(), accs[1].acc.GetAddress())
				msg2 := testdata.NewTestMsg(accs[2].acc.GetAddress(), accs[0].acc.GetAddress())
				msg3 := testdata.NewTestMsg(accs[1].acc.GetAddress(), accs[2].acc.GetAddress())
				msgs := []sdk.Msg{msg1, msg2, msg3}

				privs := []cryptotypes.PrivKey{accs[0].priv, accs[1].priv, accs[2].priv}
				accNums := []uint64{accs[0].acc.GetAccountNumber(), accs[1].acc.GetAccountNumber(), accs[2].acc.GetAccountNumber()}
				accSeqs := []uint64{accs[0].acc.GetSequence(), accs[1].acc.GetSequence(), accs[2].acc.GetSequence()}

				suite.bankKeeper.EXPECT().SendCoinsFromAccountToModule(gomock.Any(), gomock.Any(), gomock.Any(), gomock.Any()).Return(nil).Times(2)
				var err error
				suite.ctx, err = suite.DeliverMsgs(t, privs, msgs, feeAmount, gasLimit, accNums, accSeqs, suite.ctx.ChainID(), false)
				require.NoError(t, err)

				for _, acc := range accs {
					require.NoError(t, acc.acc.SetSequence(acc.acc.GetSequence()+1))
				}

				return TestCaseArgs{
					msgs: msgs,
				}.WithAccountsInfo(accs)
			},
			false,
			true,
			nil,
		},
	}

	for _, tc := range testCases {
		t.Run(fmt.Sprintf("Case %s", tc.desc), func(t *testing.T) {
			suite := SetupTestSuite(t, false)
			suite.txBuilder = suite.clientCtx.TxConfig.NewTxBuilder()
			args := tc.malleate(suite)
			args.feeAmount = feeAmount
			args.gasLimit = gasLimit
			args.chainID = suite.ctx.ChainID()

			suite.RunTestCase(t, tc, args)
		})
	}
}

func TestAnteHandlerBadSignBytes(t *testing.T) {
	feeAmount := testdata.NewTestFeeAmount()
	gasLimit := testdata.NewTestGasLimit()

	testCases := []TestCase{
		{
			"test good tx and signBytes",
			func(suite *AnteTestSuite) TestCaseArgs {
				accs := suite.CreateTestAccounts(1)
				msg0 := testdata.NewTestMsg(accs[0].acc.GetAddress())
				suite.bankKeeper.EXPECT().SendCoinsFromAccountToModule(gomock.Any(), gomock.Any(), gomock.Any(), gomock.Any()).Return(nil)

				return TestCaseArgs{
					chainID:   suite.ctx.ChainID(),
					feeAmount: feeAmount,
					gasLimit:  gasLimit,
					msgs:      []sdk.Msg{msg0},
				}.WithAccountsInfo(accs)
			},
			false,
			true,
			nil,
		},
		{
			"test wrong chainID",
			func(suite *AnteTestSuite) TestCaseArgs {
				accs := suite.CreateTestAccounts(1)
				msg0 := testdata.NewTestMsg(accs[0].acc.GetAddress())
				suite.bankKeeper.EXPECT().SendCoinsFromAccountToModule(gomock.Any(), gomock.Any(), gomock.Any(), gomock.Any()).Return(nil)

				return TestCaseArgs{
					chainID:   "wrong-chain-id",
					feeAmount: feeAmount,
					gasLimit:  gasLimit,
					msgs:      []sdk.Msg{msg0},
				}.WithAccountsInfo(accs)
			},
			false,
			false,
			sdkerrors.ErrUnauthorized,
		},
		{
			"test wrong accSeqs",
			func(suite *AnteTestSuite) TestCaseArgs {
				accs := suite.CreateTestAccounts(1)
				msg0 := testdata.NewTestMsg(accs[0].acc.GetAddress())
				suite.bankKeeper.EXPECT().SendCoinsFromAccountToModule(gomock.Any(), gomock.Any(), gomock.Any(), gomock.Any()).Return(nil)
				require.NoError(t, accs[0].acc.SetSequence(2)) // wrong accSeq

				suite.ctx = suite.ctx.WithExecMode(sdk.ExecModeFinalize)

				return TestCaseArgs{
					chainID:   suite.ctx.ChainID(),
					feeAmount: feeAmount,
					gasLimit:  gasLimit,
					msgs:      []sdk.Msg{msg0},
				}.WithAccountsInfo(accs)
			},
			false,
			false,
			sdkerrors.ErrWrongSequence,
		},
		{
			"test wrong accNums",
			func(suite *AnteTestSuite) TestCaseArgs {
				accs := suite.CreateTestAccounts(1)
				msg0 := testdata.NewTestMsg(accs[0].acc.GetAddress())
				suite.bankKeeper.EXPECT().SendCoinsFromAccountToModule(gomock.Any(), gomock.Any(), gomock.Any(), gomock.Any()).Return(nil)
				require.NoError(t, accs[0].acc.SetAccountNumber(2)) // wrong accNum

				return TestCaseArgs{
					chainID:   suite.ctx.ChainID(),
					feeAmount: feeAmount,
					gasLimit:  gasLimit,
					msgs:      []sdk.Msg{msg0},
				}.WithAccountsInfo(accs)
			},
			false,
			false,
			sdkerrors.ErrUnauthorized,
		},
		{
			"test wrong msg",
			func(suite *AnteTestSuite) TestCaseArgs {
				accs := suite.CreateTestAccounts(2)
				suite.bankKeeper.EXPECT().SendCoinsFromAccountToModule(gomock.Any(), gomock.Any(), gomock.Any(), gomock.Any()).Return(nil)

				return TestCaseArgs{
					chainID:   suite.ctx.ChainID(),
					feeAmount: feeAmount,
					gasLimit:  gasLimit,
					msgs:      []sdk.Msg{testdata.NewTestMsg(accs[1].acc.GetAddress())}, // wrong account in the msg
				}.WithAccountsInfo(accs[0:1])
			},
			false,
			false,
			sdkerrors.ErrInvalidPubKey,
		},
		{
			"test wrong signer if public key exist",
			func(suite *AnteTestSuite) TestCaseArgs {
				accs := suite.CreateTestAccounts(2)
				msg0 := testdata.NewTestMsg(accs[0].acc.GetAddress())
				suite.bankKeeper.EXPECT().SendCoinsFromAccountToModule(gomock.Any(), gomock.Any(), gomock.Any(), gomock.Any()).Return(nil)

				return TestCaseArgs{
					chainID:   suite.ctx.ChainID(),
					accNums:   []uint64{accs[0].acc.GetAccountNumber()},
					accSeqs:   []uint64{accs[0].acc.GetSequence()},
					feeAmount: feeAmount,
					gasLimit:  gasLimit,
					msgs:      []sdk.Msg{msg0},
					privs:     []cryptotypes.PrivKey{accs[1].priv},
				}
			},
			false,
			false,
			sdkerrors.ErrInvalidPubKey,
		},
		{
			"test wrong signer if public doesn't exist",
			func(suite *AnteTestSuite) TestCaseArgs {
				accs := suite.CreateTestAccounts(2)
				suite.bankKeeper.EXPECT().SendCoinsFromAccountToModule(gomock.Any(), gomock.Any(), gomock.Any(), gomock.Any()).Return(nil)

				return TestCaseArgs{
					chainID:   suite.ctx.ChainID(),
					accNums:   []uint64{accs[1].acc.GetAccountNumber()},
					accSeqs:   []uint64{accs[1].acc.GetSequence()},
					feeAmount: feeAmount,
					gasLimit:  gasLimit,
					msgs:      []sdk.Msg{testdata.NewTestMsg(accs[1].acc.GetAddress())},
					privs:     []cryptotypes.PrivKey{accs[0].priv},
				}
			},
			false,
			false,
			sdkerrors.ErrInvalidPubKey,
		},
	}

	for _, tc := range testCases {
		t.Run(fmt.Sprintf("Case %s", tc.desc), func(t *testing.T) {
			suite := SetupTestSuite(t, false)
			suite.txBuilder = suite.clientCtx.TxConfig.NewTxBuilder()
			args := tc.malleate(suite)

			suite.RunTestCase(t, tc, args)
		})
	}
}

func TestAnteHandlerSetPubKey(t *testing.T) {
	feeAmount := testdata.NewTestFeeAmount()
	gasLimit := testdata.NewTestGasLimit()

	testCases := []TestCase{
		{
			"test good tx",
			func(suite *AnteTestSuite) TestCaseArgs {
				accs := suite.CreateTestAccounts(1)
				suite.bankKeeper.EXPECT().SendCoinsFromAccountToModule(gomock.Any(), gomock.Any(), gomock.Any(), gomock.Any()).Return(nil)

				return TestCaseArgs{
					msgs: []sdk.Msg{testdata.NewTestMsg(accs[0].acc.GetAddress())},
				}.WithAccountsInfo(accs)
			},
			false,
			true,
			nil,
		},
		{
			"make sure public key has been set (tx itself should fail because of replay protection)",
			func(suite *AnteTestSuite) TestCaseArgs {
				accs := suite.CreateTestAccounts(1)
				suite.bankKeeper.EXPECT().SendCoinsFromAccountToModule(gomock.Any(), gomock.Any(), gomock.Any(), gomock.Any()).Return(nil).Times(2)

				privs, accNums, accSeqs := []cryptotypes.PrivKey{accs[0].priv}, []uint64{accs[0].acc.GetAccountNumber()}, []uint64{accs[0].acc.GetSequence()}
				msgs := []sdk.Msg{testdata.NewTestMsg(accs[0].acc.GetAddress())}
				var err error
				suite.ctx, err = suite.DeliverMsgs(t, privs, msgs, feeAmount, gasLimit, accNums, accSeqs, suite.ctx.ChainID(), false)
				require.NoError(t, err)

				// Make sure public key has been set from previous test.
				acc0 := suite.accountKeeper.GetAccount(suite.ctx, accs[0].acc.GetAddress())
				require.Equal(t, acc0.GetPubKey(), accs[0].priv.PubKey())

				return TestCaseArgs{
					accNums: accNums,
					accSeqs: accSeqs,
					msgs:    msgs,
					privs:   privs,
				}
			},
			false,
			false,
			sdkerrors.ErrWrongSequence,
		},
		{
			"test public key not found",
			func(suite *AnteTestSuite) TestCaseArgs {
				accs := suite.CreateTestAccounts(2)
				suite.bankKeeper.EXPECT().SendCoinsFromAccountToModule(gomock.Any(), gomock.Any(), gomock.Any(), gomock.Any()).Return(nil)
				return TestCaseArgs{
					msgs: []sdk.Msg{testdata.NewTestMsg(accs[1].acc.GetAddress())},
				}.WithAccountsInfo(accs[0:1])
			},
			false,
			false,
			sdkerrors.ErrInvalidPubKey,
		},
		{
			"make sure public key is not set, when tx has no pubkey or signature",
			func(suite *AnteTestSuite) TestCaseArgs {
				accs := suite.CreateTestAccounts(2)
				suite.bankKeeper.EXPECT().SendCoinsFromAccountToModule(gomock.Any(), gomock.Any(), gomock.Any(), gomock.Any()).Return(nil)

<<<<<<< HEAD
				suite.ctx = suite.ctx.WithExecMode(sdk.ExecModeFinalize)
=======
				// Make sure public key has not been set from previous test.
				acc1 := suite.accountKeeper.GetAccount(suite.ctx, accs[1].acc.GetAddress())
				require.Nil(t, acc1.GetPubKey())

				privs, accNums, accSeqs := []cryptotypes.PrivKey{accs[1].priv}, []uint64{accs[1].acc.GetAccountNumber()}, []uint64{accs[1].acc.GetSequence()}
				msgs := []sdk.Msg{testdata.NewTestMsg(accs[1].acc.GetAddress())}
				require.NoError(t, suite.txBuilder.SetMsgs(msgs...))
				suite.txBuilder.SetFeeAmount(feeAmount)
				suite.txBuilder.SetGasLimit(gasLimit)

				// Manually create tx, and remove signature.
				tx, err := suite.CreateTestTx(suite.ctx, privs, accNums, accSeqs, suite.ctx.ChainID(), signing.SignMode_SIGN_MODE_DIRECT)
				require.NoError(t, err)
				txBuilder, err := suite.clientCtx.TxConfig.WrapTxBuilder(tx)
				require.NoError(t, err)
				require.NoError(t, txBuilder.SetSignatures())

				// Run anteHandler manually, expect ErrNoSignatures.
				_, err = suite.anteHandler(suite.ctx, txBuilder.GetTx(), false)
				require.Error(t, err)
				require.True(t, errors.Is(err, sdkerrors.ErrNoSignatures))

				// Make sure public key has not been set.
				acc1 = suite.accountKeeper.GetAccount(suite.ctx, accs[1].acc.GetAddress())
				require.Nil(t, acc1.GetPubKey())

				// Set incorrect accSeq, to generate incorrect signature.
				privs, accNums, accSeqs = []cryptotypes.PrivKey{accs[1].priv}, []uint64{accs[1].acc.GetAccountNumber()}, []uint64{1}

				return TestCaseArgs{
					accNums: accNums,
					accSeqs: accSeqs,
					msgs:    msgs,
					privs:   privs,
				}
			},
			false,
			false,
			sdkerrors.ErrWrongSequence,
		},
		{
			"make sure previous public key has been set after wrong signature",
			func(suite *AnteTestSuite) TestCaseArgs {
				accs := suite.CreateTestAccounts(2)
				suite.bankKeeper.EXPECT().SendCoinsFromAccountToModule(gomock.Any(), gomock.Any(), gomock.Any(), gomock.Any()).Return(nil)
>>>>>>> 4f445ed9

				// Make sure public key has not been set from previous test.
				acc1 := suite.accountKeeper.GetAccount(suite.ctx, accs[1].acc.GetAddress())
				require.Nil(t, acc1.GetPubKey())

				privs, accNums, accSeqs := []cryptotypes.PrivKey{accs[1].priv}, []uint64{accs[1].acc.GetAccountNumber()}, []uint64{accs[1].acc.GetSequence()}
				msgs := []sdk.Msg{testdata.NewTestMsg(accs[1].acc.GetAddress())}
<<<<<<< HEAD
				err := suite.txBuilder.SetMsgs(msgs...)
				require.NoError(t, err)
=======
				require.NoError(t, suite.txBuilder.SetMsgs(msgs...))
>>>>>>> 4f445ed9
				suite.txBuilder.SetFeeAmount(feeAmount)
				suite.txBuilder.SetGasLimit(gasLimit)

				// Manually create tx, and remove signature.
				tx, err := suite.CreateTestTx(suite.ctx, privs, accNums, accSeqs, suite.ctx.ChainID(), apisigning.SignMode_SIGN_MODE_DIRECT)
				require.NoError(t, err)
				txBuilder, err := suite.clientCtx.TxConfig.WrapTxBuilder(tx)
				require.NoError(t, err)
				require.NoError(t, txBuilder.SetSignatures())

				// Run anteHandler manually, expect ErrNoSignatures.
				_, err = suite.anteHandler(suite.ctx, txBuilder.GetTx(), false)
				require.Error(t, err)
				require.True(t, errors.Is(err, sdkerrors.ErrNoSignatures))

				// Make sure public key has not been set.
				acc1 = suite.accountKeeper.GetAccount(suite.ctx, accs[1].acc.GetAddress())
				require.Nil(t, acc1.GetPubKey())

				// Set incorrect accSeq, to generate incorrect signature.
				privs, accNums, accSeqs = []cryptotypes.PrivKey{accs[1].priv}, []uint64{accs[1].acc.GetAccountNumber()}, []uint64{1}

				return TestCaseArgs{
					accNums: accNums,
					accSeqs: accSeqs,
					msgs:    msgs,
					privs:   privs,
				}
			},
			false,
			false,
			sdkerrors.ErrWrongSequence,
		},
	}

	for _, tc := range testCases {
		t.Run(fmt.Sprintf("Case %s", tc.desc), func(t *testing.T) {
			suite := SetupTestSuite(t, false)
			suite.txBuilder = suite.clientCtx.TxConfig.NewTxBuilder()
			args := tc.malleate(suite)
			args.chainID = suite.ctx.ChainID()
			args.feeAmount = feeAmount
			args.gasLimit = gasLimit

			suite.RunTestCase(t, tc, args)
		})
	}
}

func generatePubKeysAndSignatures(n int, msg []byte, _ bool) (pubkeys []cryptotypes.PubKey, signatures [][]byte) {
	pubkeys = make([]cryptotypes.PubKey, n)
	signatures = make([][]byte, n)
	for i := 0; i < n; i++ {
		var privkey cryptotypes.PrivKey = secp256k1.GenPrivKey()

		// TODO: also generate ed25519 keys as below when ed25519 keys are
		//  actually supported, https://github.com/cosmos/cosmos-sdk/issues/4789
		// for now this fails:
		// if rand.Int63()%2 == 0 {
		//	privkey = ed25519.GenPrivKey()
		// } else {
		//	privkey = secp256k1.GenPrivKey()
		// }

		pubkeys[i] = privkey.PubKey()
		signatures[i], _ = privkey.Sign(msg)
	}
	return
}

func TestCountSubkeys(t *testing.T) {
	genPubKeys := func(n int) []cryptotypes.PubKey {
		var ret []cryptotypes.PubKey
		for i := 0; i < n; i++ {
			ret = append(ret, secp256k1.GenPrivKey().PubKey())
		}
		return ret
	}
	singleKey := secp256k1.GenPrivKey().PubKey()
	singleLevelMultiKey := kmultisig.NewLegacyAminoPubKey(4, genPubKeys(5))
	multiLevelSubKey1 := kmultisig.NewLegacyAminoPubKey(4, genPubKeys(5))
	multiLevelSubKey2 := kmultisig.NewLegacyAminoPubKey(4, genPubKeys(5))
	multiLevelMultiKey := kmultisig.NewLegacyAminoPubKey(2, []cryptotypes.PubKey{
		multiLevelSubKey1, multiLevelSubKey2, secp256k1.GenPrivKey().PubKey(),
	})
	type args struct {
		pub cryptotypes.PubKey
	}
	testCases := []struct {
		name string
		args args
		want int
	}{
		{"single key", args{singleKey}, 1},
		{"single level multikey", args{singleLevelMultiKey}, 5},
		{"multi level multikey", args{multiLevelMultiKey}, 11},
		{"nil key", args{nil}, 0},
	}
	for _, tc := range testCases {
		t.Run(tc.name, func(T *testing.T) {
			require.Equal(t, tc.want, ante.CountSubKeys(tc.args.pub))
		})
	}
}

func TestAnteHandlerSigLimitExceeded(t *testing.T) {
	testCases := []TestCase{
		{
			"test rejection logic",
			func(suite *AnteTestSuite) TestCaseArgs {
				accs := suite.CreateTestAccounts(8)
				var (
					addrs []sdk.AccAddress
					privs []cryptotypes.PrivKey
				)
				for i := 0; i < 8; i++ {
					addrs = append(addrs, accs[i].acc.GetAddress())
					privs = append(privs, accs[i].priv)
				}

				suite.bankKeeper.EXPECT().SendCoinsFromAccountToModule(gomock.Any(), gomock.Any(), gomock.Any(), gomock.Any()).Return(nil)

				return TestCaseArgs{
					accNums: []uint64{0, 1, 2, 3, 4, 5, 6, 7},
					accSeqs: []uint64{0, 0, 0, 0, 0, 0, 0, 0},
					msgs:    []sdk.Msg{testdata.NewTestMsg(addrs...)},
					privs:   privs,
				}
			},
			false,
			false,
			sdkerrors.ErrTooManySignatures,
		},
	}

	for _, tc := range testCases {
		t.Run(fmt.Sprintf("Case %s", tc.desc), func(t *testing.T) {
			suite := SetupTestSuite(t, false)
			suite.txBuilder = suite.clientCtx.TxConfig.NewTxBuilder()
			args := tc.malleate(suite)
			args.chainID = suite.ctx.ChainID()
			args.feeAmount = testdata.NewTestFeeAmount()
			args.gasLimit = testdata.NewTestGasLimit()

			suite.RunTestCase(t, tc, args)
		})
	}
}

// Test custom SignatureVerificationGasConsumer
func TestCustomSignatureVerificationGasConsumer(t *testing.T) {
	testCases := []TestCase{
		{
			"verify that an secp256k1 account gets rejected",
			func(suite *AnteTestSuite) TestCaseArgs {
				// setup an ante handler that only accepts PubKeyEd25519
				anteHandler, err := ante.NewAnteHandler(
					ante.HandlerOptions{
						AccountKeeper:   suite.accountKeeper,
						BankKeeper:      suite.bankKeeper,
						ConsensusKeeper: suite.consensusKeeper,
						FeegrantKeeper:  suite.feeGrantKeeper,
						SignModeHandler: suite.clientCtx.TxConfig.SignModeHandler(),
						SigGasConsumer: func(meter gas.Meter, sig signing.SignatureV2, params authtypes.Params) error {
							switch pubkey := sig.PubKey.(type) {
							case *ed25519.PubKey:
								return meter.Consume(params.SigVerifyCostED25519, "ante verify: ed25519")
							default:
								return errorsmod.Wrapf(sdkerrors.ErrInvalidPubKey, "unrecognized public key type: %T", pubkey)
							}
						},
						Environment: suite.env,
					},
				)
				require.NoError(t, err)
				suite.anteHandler = anteHandler

				accs := suite.CreateTestAccounts(1)
				suite.bankKeeper.EXPECT().SendCoinsFromAccountToModule(gomock.Any(), gomock.Any(), gomock.Any(), gomock.Any()).Return(nil)

				return TestCaseArgs{
					accNums: []uint64{0},
					accSeqs: []uint64{0},
					msgs:    []sdk.Msg{testdata.NewTestMsg(accs[0].acc.GetAddress())},
					privs:   []cryptotypes.PrivKey{accs[0].priv},
				}
			},
			false,
			false,
			sdkerrors.ErrInvalidPubKey,
		},
	}

	for _, tc := range testCases {
		t.Run(fmt.Sprintf("Case %s", tc.desc), func(t *testing.T) {
			suite := SetupTestSuite(t, false)
			suite.txBuilder = suite.clientCtx.TxConfig.NewTxBuilder()
			args := tc.malleate(suite)
			args.chainID = suite.ctx.ChainID()
			args.feeAmount = testdata.NewTestFeeAmount()
			args.gasLimit = testdata.NewTestGasLimit()

			suite.RunTestCase(t, tc, args)
		})
	}
}

func TestAnteHandlerReCheck(t *testing.T) {
	suite := SetupTestSuite(t, false)
	// Set recheck=true
	suite.ctx = suite.ctx.WithIsReCheckTx(true)
	suite.txBuilder = suite.clientCtx.TxConfig.NewTxBuilder()

	// Same data for every test case
	accs := suite.CreateTestAccounts(1)

	feeAmount := testdata.NewTestFeeAmount()
	gasLimit := testdata.NewTestGasLimit()
	suite.txBuilder.SetFeeAmount(feeAmount)
	suite.txBuilder.SetGasLimit(gasLimit)

	msg := testdata.NewTestMsg(accs[0].acc.GetAddress())
	msgs := []sdk.Msg{msg}
	require.NoError(t, suite.txBuilder.SetMsgs(msgs...))

	suite.txBuilder.SetMemo("thisisatestmemo")

	// test that operations skipped on recheck do not run
	privs, accNums, accSeqs := []cryptotypes.PrivKey{accs[0].priv}, []uint64{0}, []uint64{0}
	tx, err := suite.CreateTestTx(suite.ctx, privs, accNums, accSeqs, suite.ctx.ChainID(), apisigning.SignMode_SIGN_MODE_DIRECT)
	require.NoError(t, err)

	// make signature array empty which would normally cause ValidateBasicDecorator and SigVerificationDecorator fail
	// since these decorators don't run on recheck, the tx should pass the antehandler
	txBuilder, err := suite.clientCtx.TxConfig.WrapTxBuilder(tx)
	require.NoError(t, err)

	suite.bankKeeper.EXPECT().SendCoinsFromAccountToModule(gomock.Any(), gomock.Any(), gomock.Any(), gomock.Any()).Return(nil).Times(3)
	_, err = suite.anteHandler(suite.ctx, txBuilder.GetTx(), false)
	require.Nil(t, err, "AnteHandler errored on recheck unexpectedly: %v", err)

	tx, err = suite.CreateTestTx(suite.ctx, privs, accNums, accSeqs, suite.ctx.ChainID(), apisigning.SignMode_SIGN_MODE_DIRECT)
	require.NoError(t, err)
	txBytes, err := json.Marshal(tx)
	require.Nil(t, err, "Error marshaling tx: %v", err)
	suite.ctx = suite.ctx.WithTxBytes(txBytes)

	// require that state machine param-dependent checking is still run on recheck since parameters can change between check and recheck
	testCases := []struct {
		name   string
		params authtypes.Params
	}{
		{"memo size check", authtypes.NewParams(1, authtypes.DefaultTxSigLimit, authtypes.DefaultTxSizeCostPerByte, authtypes.DefaultSigVerifyCostED25519, authtypes.DefaultSigVerifyCostSecp256k1)},
		{"txsize check", authtypes.NewParams(authtypes.DefaultMaxMemoCharacters, authtypes.DefaultTxSigLimit, 10000000, authtypes.DefaultSigVerifyCostED25519, authtypes.DefaultSigVerifyCostSecp256k1)},
		{"sig verify cost check", authtypes.NewParams(authtypes.DefaultMaxMemoCharacters, authtypes.DefaultTxSigLimit, authtypes.DefaultTxSizeCostPerByte, authtypes.DefaultSigVerifyCostED25519, 100000000)},
	}

	for _, tc := range testCases {

		// set testcase parameters
		err := suite.accountKeeper.Params.Set(suite.ctx, tc.params)
		require.NoError(t, err)

		_, err = suite.anteHandler(suite.ctx, tx, false)

		require.NotNil(t, err, "tx does not fail on recheck with updated params in test case: %s", tc.name)

		// reset parameters to default values
		err = suite.accountKeeper.Params.Set(suite.ctx, authtypes.DefaultParams())
		require.NoError(t, err)
	}

	suite.bankKeeper.EXPECT().SendCoinsFromAccountToModule(gomock.Any(), gomock.Any(), gomock.Any(), gomock.Any()).Return(sdkerrors.ErrInsufficientFee)
	// require that local mempool fee check is still run on recheck since validator may change minFee between check and recheck
	// create new minimum gas price so antehandler fails on recheck
	suite.ctx = suite.ctx.WithMinGasPrices([]sdk.DecCoin{{
		Denom:  "dnecoin", // fee does not have this denom
		Amount: math.LegacyNewDec(5),
	}})
	_, err = suite.anteHandler(suite.ctx, tx, false)
	require.NotNil(t, err, "antehandler on recheck did not fail when mingasPrice was changed")
	// reset min gasprice
	suite.ctx = suite.ctx.WithMinGasPrices(sdk.DecCoins{})

	// remove funds for account so antehandler fails on recheck
	suite.accountKeeper.SetAccount(suite.ctx, accs[0].acc)

	_, err = suite.anteHandler(suite.ctx, tx, false)
	require.NotNil(t, err, "antehandler on recheck did not fail once feePayer no longer has sufficient funds")
}

func TestAnteHandlerUnorderedTx(t *testing.T) {
	suite := SetupTestSuite(t, false)
	accs := suite.CreateTestAccounts(1)
	msg := testdata.NewTestMsg(accs[0].acc.GetAddress())

	// First send a normal sequential tx with sequence 0
	suite.bankKeeper.EXPECT().SendCoinsFromAccountToModule(gomock.Any(), accs[0].acc.GetAddress(), authtypes.FeeCollectorName, testdata.NewTestFeeAmount()).Return(nil).AnyTimes()

	privs, accNums, accSeqs := []cryptotypes.PrivKey{accs[0].priv}, []uint64{1000}, []uint64{0}
	_, err := suite.DeliverMsgs(t, privs, []sdk.Msg{msg}, testdata.NewTestFeeAmount(), testdata.NewTestGasLimit(), accNums, accSeqs, suite.ctx.ChainID(), false)
	require.NoError(t, err)

	// we try to send another tx with the same sequence, it will fail
	_, err = suite.DeliverMsgs(t, privs, []sdk.Msg{msg}, testdata.NewTestFeeAmount(), testdata.NewTestGasLimit(), accNums, accSeqs, suite.ctx.ChainID(), false)
	require.Error(t, err)

	// now we'll still use the same sequence but because it's unordered, it will be ignored and accepted anyway
	msgs := []sdk.Msg{msg}
	require.NoError(t, suite.txBuilder.SetMsgs(msgs...))
	suite.txBuilder.SetFeeAmount(testdata.NewTestFeeAmount())
	suite.txBuilder.SetGasLimit(testdata.NewTestGasLimit())

<<<<<<< HEAD
	tx, txErr := suite.CreateTestUnorderedTx(suite.ctx, privs, accNums, accSeqs, suite.ctx.ChainID(), apisigning.SignMode_SIGN_MODE_DIRECT, true, time.Now().Add(time.Minute))
=======
	tx, txErr := suite.CreateTestUnorderedTx(suite.ctx, privs, accNums, accSeqs, suite.ctx.ChainID(), signing.SignMode_SIGN_MODE_DIRECT, true, time.Now().Add(time.Minute))
>>>>>>> 4f445ed9
	require.NoError(t, txErr)
	txBytes, err := suite.clientCtx.TxConfig.TxEncoder()(tx)
	bytesCtx := suite.ctx.WithTxBytes(txBytes)
	require.NoError(t, err)
	_, err = suite.anteHandler(bytesCtx, tx, false)
	require.NoError(t, err)
}<|MERGE_RESOLUTION|>--- conflicted
+++ resolved
@@ -11,17 +11,9 @@
 	"github.com/stretchr/testify/require"
 	"go.uber.org/mock/gomock"
 
-<<<<<<< HEAD
-	apisigning "cosmossdk.io/api/cosmos/tx/signing/v1beta1"
-	"cosmossdk.io/core/gas"
-	"cosmossdk.io/core/header"
-	errorsmod "cosmossdk.io/errors"
-	"cosmossdk.io/math"
-=======
 	errorsmod "cosmossdk.io/errors"
 	"cosmossdk.io/math"
 	storetypes "cosmossdk.io/store/types"
->>>>>>> 4f445ed9
 
 	"github.com/cosmos/cosmos-sdk/crypto/keys/ed25519"
 	kmultisig "github.com/cosmos/cosmos-sdk/crypto/keys/multisig"
@@ -123,7 +115,7 @@
 
 				// Create tx manually to test the tx's signers
 				require.NoError(t, suite.txBuilder.SetMsgs(msgs...))
-				tx, err := suite.CreateTestTx(suite.ctx, privs, accNums, accSeqs, suite.ctx.ChainID(), apisigning.SignMode_SIGN_MODE_DIRECT)
+				tx, err := suite.CreateTestTx(suite.ctx, privs, accNums, accSeqs, suite.ctx.ChainID(), signing.SignMode_SIGN_MODE_DIRECT)
 				require.NoError(t, err)
 
 				// tx.GetSigners returns addresses in correct order: addr1, addr2, addr3
@@ -162,8 +154,7 @@
 		{
 			"unrecognized account",
 			func(suite *AnteTestSuite) TestCaseArgs {
-				privs, accNums, accSeqs := []cryptotypes.PrivKey{priv0, priv1, priv2}, []uint64{0, 0, 0}, []uint64{0, 0, 0}
-				suite.bankKeeper.EXPECT().SendCoinsFromAccountToModule(gomock.Any(), gomock.Any(), gomock.Any(), gomock.Any()).Return(nil)
+				privs, accNums, accSeqs := []cryptotypes.PrivKey{priv0, priv1, priv2}, []uint64{0, 1, 2}, []uint64{0, 0, 0}
 
 				return TestCaseArgs{
 					accNums: accNums,
@@ -173,15 +164,16 @@
 				}
 			},
 			false,
-			true,
-			nil,
-		},
-		{
-			"unrecognized account2",
-			func(suite *AnteTestSuite) TestCaseArgs {
-				suite.accountKeeper.SetAccount(suite.ctx, suite.accountKeeper.NewAccountWithAddress(suite.ctx, addr1))
-				privs, accNums, accSeqs := []cryptotypes.PrivKey{priv0, priv1, priv2}, []uint64{0, 1, 0}, []uint64{0, 0, 0}
-				suite.bankKeeper.EXPECT().SendCoinsFromAccountToModule(gomock.Any(), gomock.Any(), gomock.Any(), gomock.Any()).Return(nil)
+			false,
+			sdkerrors.ErrUnknownAddress,
+		},
+		{
+			"save the first account, but second is still unrecognized",
+			func(suite *AnteTestSuite) TestCaseArgs {
+				suite.accountKeeper.SetAccount(suite.ctx, suite.accountKeeper.NewAccountWithAddress(suite.ctx, addr0))
+				suite.bankKeeper.EXPECT().SendCoinsFromAccountToModule(gomock.Any(), gomock.Any(), gomock.Any(), gomock.Any()).Return(nil)
+
+				privs, accNums, accSeqs := []cryptotypes.PrivKey{priv0, priv1, priv2}, []uint64{0, 1, 2}, []uint64{0, 0, 0}
 
 				return TestCaseArgs{
 					accNums: accNums,
@@ -191,8 +183,8 @@
 				}
 			},
 			false,
-			true,
-			nil,
+			false,
+			sdkerrors.ErrUnknownAddress,
 		},
 		{
 			"save all the accounts, should pass",
@@ -401,7 +393,7 @@
 	for _, tc := range testCases {
 		t.Run(fmt.Sprintf("Case %s", tc.desc), func(t *testing.T) {
 			suite := SetupTestSuite(t, false)
-			suite.ctx = suite.ctx.WithBlockHeight(0).WithHeaderInfo(header.Info{Height: 0, ChainID: suite.ctx.ChainID()})
+			suite.ctx = suite.ctx.WithBlockHeight(0)
 			suite.txBuilder = suite.clientCtx.TxConfig.NewTxBuilder()
 
 			args := tc.malleate(suite)
@@ -923,8 +915,6 @@
 				suite.bankKeeper.EXPECT().SendCoinsFromAccountToModule(gomock.Any(), gomock.Any(), gomock.Any(), gomock.Any()).Return(nil)
 				require.NoError(t, accs[0].acc.SetSequence(2)) // wrong accSeq
 
-				suite.ctx = suite.ctx.WithExecMode(sdk.ExecModeFinalize)
-
 				return TestCaseArgs{
 					chainID:   suite.ctx.ChainID(),
 					feeAmount: feeAmount,
@@ -1091,9 +1081,6 @@
 				accs := suite.CreateTestAccounts(2)
 				suite.bankKeeper.EXPECT().SendCoinsFromAccountToModule(gomock.Any(), gomock.Any(), gomock.Any(), gomock.Any()).Return(nil)
 
-<<<<<<< HEAD
-				suite.ctx = suite.ctx.WithExecMode(sdk.ExecModeFinalize)
-=======
 				// Make sure public key has not been set from previous test.
 				acc1 := suite.accountKeeper.GetAccount(suite.ctx, accs[1].acc.GetAddress())
 				require.Nil(t, acc1.GetPubKey())
@@ -1139,7 +1126,6 @@
 			func(suite *AnteTestSuite) TestCaseArgs {
 				accs := suite.CreateTestAccounts(2)
 				suite.bankKeeper.EXPECT().SendCoinsFromAccountToModule(gomock.Any(), gomock.Any(), gomock.Any(), gomock.Any()).Return(nil)
->>>>>>> 4f445ed9
 
 				// Make sure public key has not been set from previous test.
 				acc1 := suite.accountKeeper.GetAccount(suite.ctx, accs[1].acc.GetAddress())
@@ -1147,17 +1133,12 @@
 
 				privs, accNums, accSeqs := []cryptotypes.PrivKey{accs[1].priv}, []uint64{accs[1].acc.GetAccountNumber()}, []uint64{accs[1].acc.GetSequence()}
 				msgs := []sdk.Msg{testdata.NewTestMsg(accs[1].acc.GetAddress())}
-<<<<<<< HEAD
-				err := suite.txBuilder.SetMsgs(msgs...)
-				require.NoError(t, err)
-=======
 				require.NoError(t, suite.txBuilder.SetMsgs(msgs...))
->>>>>>> 4f445ed9
 				suite.txBuilder.SetFeeAmount(feeAmount)
 				suite.txBuilder.SetGasLimit(gasLimit)
 
 				// Manually create tx, and remove signature.
-				tx, err := suite.CreateTestTx(suite.ctx, privs, accNums, accSeqs, suite.ctx.ChainID(), apisigning.SignMode_SIGN_MODE_DIRECT)
+				tx, err := suite.CreateTestTx(suite.ctx, privs, accNums, accSeqs, suite.ctx.ChainID(), signing.SignMode_SIGN_MODE_DIRECT)
 				require.NoError(t, err)
 				txBuilder, err := suite.clientCtx.TxConfig.WrapTxBuilder(tx)
 				require.NoError(t, err)
@@ -1174,6 +1155,15 @@
 
 				// Set incorrect accSeq, to generate incorrect signature.
 				privs, accNums, accSeqs = []cryptotypes.PrivKey{accs[1].priv}, []uint64{accs[1].acc.GetAccountNumber()}, []uint64{1}
+
+				suite.ctx, err = suite.DeliverMsgs(t, privs, msgs, feeAmount, gasLimit, accNums, accSeqs, suite.ctx.ChainID(), false)
+				require.Error(t, err)
+
+				// Make sure public key has been set, as SetPubKeyDecorator
+				// is called before all signature verification decorators.
+				acc1 = suite.accountKeeper.GetAccount(suite.ctx, accs[1].acc.GetAddress())
+				require.Equal(t, acc1.GetPubKey(), accs[1].priv.PubKey())
+				suite.bankKeeper.EXPECT().SendCoinsFromAccountToModule(gomock.Any(), gomock.Any(), gomock.Any(), gomock.Any()).Return(nil)
 
 				return TestCaseArgs{
 					accNums: accNums,
@@ -1215,12 +1205,28 @@
 		//	privkey = ed25519.GenPrivKey()
 		// } else {
 		//	privkey = secp256k1.GenPrivKey()
-		// }
+		//}
 
 		pubkeys[i] = privkey.PubKey()
 		signatures[i], _ = privkey.Sign(msg)
 	}
 	return
+}
+
+func expectedGasCostByKeys(pubkeys []cryptotypes.PubKey) uint64 {
+	cost := uint64(0)
+	for _, pubkey := range pubkeys {
+		pubkeyType := strings.ToLower(fmt.Sprintf("%T", pubkey))
+		switch {
+		case strings.Contains(pubkeyType, "ed25519"):
+			cost += authtypes.DefaultParams().SigVerifyCostED25519
+		case strings.Contains(pubkeyType, "secp256k1"):
+			cost += authtypes.DefaultParams().SigVerifyCostSecp256k1
+		default:
+			panic("unexpected key type")
+		}
+	}
+	return cost
 }
 
 func TestCountSubkeys(t *testing.T) {
@@ -1313,18 +1319,17 @@
 					ante.HandlerOptions{
 						AccountKeeper:   suite.accountKeeper,
 						BankKeeper:      suite.bankKeeper,
-						ConsensusKeeper: suite.consensusKeeper,
 						FeegrantKeeper:  suite.feeGrantKeeper,
 						SignModeHandler: suite.clientCtx.TxConfig.SignModeHandler(),
-						SigGasConsumer: func(meter gas.Meter, sig signing.SignatureV2, params authtypes.Params) error {
+						SigGasConsumer: func(meter storetypes.GasMeter, sig signing.SignatureV2, params authtypes.Params) error {
 							switch pubkey := sig.PubKey.(type) {
 							case *ed25519.PubKey:
-								return meter.Consume(params.SigVerifyCostED25519, "ante verify: ed25519")
+								meter.ConsumeGas(params.SigVerifyCostED25519, "ante verify: ed25519")
+								return nil
 							default:
 								return errorsmod.Wrapf(sdkerrors.ErrInvalidPubKey, "unrecognized public key type: %T", pubkey)
 							}
 						},
-						Environment: suite.env,
 					},
 				)
 				require.NoError(t, err)
@@ -1382,7 +1387,7 @@
 
 	// test that operations skipped on recheck do not run
 	privs, accNums, accSeqs := []cryptotypes.PrivKey{accs[0].priv}, []uint64{0}, []uint64{0}
-	tx, err := suite.CreateTestTx(suite.ctx, privs, accNums, accSeqs, suite.ctx.ChainID(), apisigning.SignMode_SIGN_MODE_DIRECT)
+	tx, err := suite.CreateTestTx(suite.ctx, privs, accNums, accSeqs, suite.ctx.ChainID(), signing.SignMode_SIGN_MODE_DIRECT)
 	require.NoError(t, err)
 
 	// make signature array empty which would normally cause ValidateBasicDecorator and SigVerificationDecorator fail
@@ -1390,11 +1395,11 @@
 	txBuilder, err := suite.clientCtx.TxConfig.WrapTxBuilder(tx)
 	require.NoError(t, err)
 
-	suite.bankKeeper.EXPECT().SendCoinsFromAccountToModule(gomock.Any(), gomock.Any(), gomock.Any(), gomock.Any()).Return(nil).Times(3)
+	suite.bankKeeper.EXPECT().SendCoinsFromAccountToModule(gomock.Any(), gomock.Any(), gomock.Any(), gomock.Any()).Return(nil).Times(2)
 	_, err = suite.anteHandler(suite.ctx, txBuilder.GetTx(), false)
 	require.Nil(t, err, "AnteHandler errored on recheck unexpectedly: %v", err)
 
-	tx, err = suite.CreateTestTx(suite.ctx, privs, accNums, accSeqs, suite.ctx.ChainID(), apisigning.SignMode_SIGN_MODE_DIRECT)
+	tx, err = suite.CreateTestTx(suite.ctx, privs, accNums, accSeqs, suite.ctx.ChainID(), signing.SignMode_SIGN_MODE_DIRECT)
 	require.NoError(t, err)
 	txBytes, err := json.Marshal(tx)
 	require.Nil(t, err, "Error marshaling tx: %v", err)
@@ -1466,11 +1471,7 @@
 	suite.txBuilder.SetFeeAmount(testdata.NewTestFeeAmount())
 	suite.txBuilder.SetGasLimit(testdata.NewTestGasLimit())
 
-<<<<<<< HEAD
-	tx, txErr := suite.CreateTestUnorderedTx(suite.ctx, privs, accNums, accSeqs, suite.ctx.ChainID(), apisigning.SignMode_SIGN_MODE_DIRECT, true, time.Now().Add(time.Minute))
-=======
 	tx, txErr := suite.CreateTestUnorderedTx(suite.ctx, privs, accNums, accSeqs, suite.ctx.ChainID(), signing.SignMode_SIGN_MODE_DIRECT, true, time.Now().Add(time.Minute))
->>>>>>> 4f445ed9
 	require.NoError(t, txErr)
 	txBytes, err := suite.clientCtx.TxConfig.TxEncoder()(tx)
 	bytesCtx := suite.ctx.WithTxBytes(txBytes)
