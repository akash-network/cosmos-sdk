package ante_test

import (
	"testing"

	"github.com/stretchr/testify/require"
	"go.uber.org/mock/gomock"

<<<<<<< HEAD
	apisigning "cosmossdk.io/api/cosmos/tx/signing/v1beta1"
=======
>>>>>>> 4f445ed9
	"cosmossdk.io/math"

	cryptotypes "github.com/cosmos/cosmos-sdk/crypto/types"
	"github.com/cosmos/cosmos-sdk/testutil/testdata"
	sdk "github.com/cosmos/cosmos-sdk/types"
	sdkerrors "github.com/cosmos/cosmos-sdk/types/errors"
	"github.com/cosmos/cosmos-sdk/x/auth/ante"
	authtypes "github.com/cosmos/cosmos-sdk/x/auth/types"
)

func TestDeductFeeDecorator_ZeroGas(t *testing.T) {
	s := SetupTestSuite(t, true)
	s.txBuilder = s.clientCtx.TxConfig.NewTxBuilder()

	mfd := ante.NewDeductFeeDecorator(s.accountKeeper, s.bankKeeper, s.feeGrantKeeper, nil)
	antehandler := sdk.ChainAnteDecorators(mfd)

	// keys and addresses
	accs := s.CreateTestAccounts(1)

	// msg and signatures
	msg := testdata.NewTestMsg(accs[0].acc.GetAddress())
	require.NoError(t, s.txBuilder.SetMsgs(msg))

	// set zero gas
	s.txBuilder.SetGasLimit(0)

	privs, accNums, accSeqs := []cryptotypes.PrivKey{accs[0].priv}, []uint64{0}, []uint64{0}
	tx, err := s.CreateTestTx(s.ctx, privs, accNums, accSeqs, s.ctx.ChainID(), apisigning.SignMode_SIGN_MODE_DIRECT)
	require.NoError(t, err)

	// Set IsCheckTx to true
	s.ctx = s.ctx.WithIsCheckTx(true)

	// Set current block height in headerInfo
	headerInfo := s.ctx.HeaderInfo()
	headerInfo.Height = s.ctx.BlockHeight()
	s.ctx = s.ctx.WithHeaderInfo(headerInfo)

	_, err = antehandler(s.ctx, tx, false)
	require.Error(t, err)

	// zero gas is accepted in simulation mode
	s.ctx = s.ctx.WithExecMode(sdk.ExecModeSimulate)
	_, err = antehandler(s.ctx, tx, true)
	require.NoError(t, err)
}

func TestEnsureMempoolFees(t *testing.T) {
	s := SetupTestSuite(t, true) // setup
	s.txBuilder = s.clientCtx.TxConfig.NewTxBuilder()

	mfd := ante.NewDeductFeeDecorator(s.accountKeeper, s.bankKeeper, s.feeGrantKeeper, nil)
	antehandler := sdk.ChainAnteDecorators(mfd)

	// keys and addresses
	accs := s.CreateTestAccounts(1)

	// msg and signatures
	msg := testdata.NewTestMsg(accs[0].acc.GetAddress())
	feeAmount := testdata.NewTestFeeAmount()
	gasLimit := uint64(15)
	require.NoError(t, s.txBuilder.SetMsgs(msg))
	s.txBuilder.SetFeeAmount(feeAmount)
	s.txBuilder.SetGasLimit(gasLimit)

	s.bankKeeper.EXPECT().SendCoinsFromAccountToModule(gomock.Any(), accs[0].acc.GetAddress(), authtypes.FeeCollectorName, feeAmount).Return(nil).Times(3)

	privs, accNums, accSeqs := []cryptotypes.PrivKey{accs[0].priv}, []uint64{0}, []uint64{0}
	tx, err := s.CreateTestTx(s.ctx, privs, accNums, accSeqs, s.ctx.ChainID(), apisigning.SignMode_SIGN_MODE_DIRECT)
	require.NoError(t, err)

	// Set high gas price so standard test fee fails
	atomPrice := sdk.NewDecCoinFromDec("atom", math.LegacyNewDec(20))
	highGasPrice := []sdk.DecCoin{atomPrice}
	s.ctx = s.ctx.WithMinGasPrices(highGasPrice)

	// antehandler errors with insufficient fees
	_, err = antehandler(s.ctx, tx, false)
	require.NotNil(t, err, "Decorator should have errored on too low fee for local gasPrice")

	// antehandler should not error since we do not check minGasPrice in simulation mode
	cacheCtx, _ := s.ctx.CacheContext()
	cacheCtx = cacheCtx.WithExecMode(sdk.ExecModeSimulate)
	_, err = antehandler(cacheCtx, tx, true)
	require.Nil(t, err, "Decorator should not have errored in simulation mode")

	// antehandler should not error since we do not check minGasPrice in DeliverTx
	s.ctx = s.ctx.WithExecMode(sdk.ExecModeFinalize)
	_, err = antehandler(s.ctx, tx, false)
	require.Nil(t, err, "MempoolFeeDecorator returned error in DeliverTx")

	atomPrice = sdk.NewDecCoinFromDec("atom", math.LegacyNewDec(0).Quo(math.LegacyNewDec(100000)))
	lowGasPrice := []sdk.DecCoin{atomPrice}
	s.ctx = s.ctx.WithMinGasPrices(lowGasPrice)

	newCtx, err := antehandler(s.ctx, tx, false)
	require.Nil(t, err, "Decorator should not have errored on fee higher than local gasPrice")
	// Priority is the smallest gas price amount in any denom. Since we have only 1 gas price
	// of 10atom, the priority here is 10.
	require.Equal(t, int64(10), newCtx.Priority())
}

func TestDeductFees(t *testing.T) {
	s := SetupTestSuite(t, false)
	s.txBuilder = s.clientCtx.TxConfig.NewTxBuilder()

	// keys and addresses
	accs := s.CreateTestAccounts(1)

	// msg and signatures
	msg := testdata.NewTestMsg(accs[0].acc.GetAddress())
	feeAmount := testdata.NewTestFeeAmount()
	gasLimit := testdata.NewTestGasLimit()
	require.NoError(t, s.txBuilder.SetMsgs(msg))
	s.txBuilder.SetFeeAmount(feeAmount)
	s.txBuilder.SetGasLimit(gasLimit)

	privs, accNums, accSeqs := []cryptotypes.PrivKey{accs[0].priv}, []uint64{0}, []uint64{0}
	tx, err := s.CreateTestTx(s.ctx, privs, accNums, accSeqs, s.ctx.ChainID(), apisigning.SignMode_SIGN_MODE_DIRECT)
	require.NoError(t, err)

	dfd := ante.NewDeductFeeDecorator(s.accountKeeper, s.bankKeeper, nil, nil)
	antehandler := sdk.ChainAnteDecorators(dfd)
	s.bankKeeper.EXPECT().SendCoinsFromAccountToModule(gomock.Any(), gomock.Any(), gomock.Any(), gomock.Any()).Return(sdkerrors.ErrInsufficientFunds)

	_, err = antehandler(s.ctx, tx, false)

	require.NotNil(t, err, "Tx did not error when fee payer had insufficient funds")

	s.bankKeeper.EXPECT().SendCoinsFromAccountToModule(gomock.Any(), gomock.Any(), gomock.Any(), gomock.Any()).Return(nil)
	_, err = antehandler(s.ctx, tx, false)

	require.Nil(t, err, "Tx errored after account has been set with sufficient funds")
}<|MERGE_RESOLUTION|>--- conflicted
+++ resolved
@@ -6,16 +6,13 @@
 	"github.com/stretchr/testify/require"
 	"go.uber.org/mock/gomock"
 
-<<<<<<< HEAD
-	apisigning "cosmossdk.io/api/cosmos/tx/signing/v1beta1"
-=======
->>>>>>> 4f445ed9
 	"cosmossdk.io/math"
 
 	cryptotypes "github.com/cosmos/cosmos-sdk/crypto/types"
 	"github.com/cosmos/cosmos-sdk/testutil/testdata"
 	sdk "github.com/cosmos/cosmos-sdk/types"
 	sdkerrors "github.com/cosmos/cosmos-sdk/types/errors"
+	"github.com/cosmos/cosmos-sdk/types/tx/signing"
 	"github.com/cosmos/cosmos-sdk/x/auth/ante"
 	authtypes "github.com/cosmos/cosmos-sdk/x/auth/types"
 )
@@ -38,22 +35,16 @@
 	s.txBuilder.SetGasLimit(0)
 
 	privs, accNums, accSeqs := []cryptotypes.PrivKey{accs[0].priv}, []uint64{0}, []uint64{0}
-	tx, err := s.CreateTestTx(s.ctx, privs, accNums, accSeqs, s.ctx.ChainID(), apisigning.SignMode_SIGN_MODE_DIRECT)
+	tx, err := s.CreateTestTx(s.ctx, privs, accNums, accSeqs, s.ctx.ChainID(), signing.SignMode_SIGN_MODE_DIRECT)
 	require.NoError(t, err)
 
 	// Set IsCheckTx to true
 	s.ctx = s.ctx.WithIsCheckTx(true)
 
-	// Set current block height in headerInfo
-	headerInfo := s.ctx.HeaderInfo()
-	headerInfo.Height = s.ctx.BlockHeight()
-	s.ctx = s.ctx.WithHeaderInfo(headerInfo)
-
 	_, err = antehandler(s.ctx, tx, false)
 	require.Error(t, err)
 
 	// zero gas is accepted in simulation mode
-	s.ctx = s.ctx.WithExecMode(sdk.ExecModeSimulate)
 	_, err = antehandler(s.ctx, tx, true)
 	require.NoError(t, err)
 }
@@ -79,7 +70,7 @@
 	s.bankKeeper.EXPECT().SendCoinsFromAccountToModule(gomock.Any(), accs[0].acc.GetAddress(), authtypes.FeeCollectorName, feeAmount).Return(nil).Times(3)
 
 	privs, accNums, accSeqs := []cryptotypes.PrivKey{accs[0].priv}, []uint64{0}, []uint64{0}
-	tx, err := s.CreateTestTx(s.ctx, privs, accNums, accSeqs, s.ctx.ChainID(), apisigning.SignMode_SIGN_MODE_DIRECT)
+	tx, err := s.CreateTestTx(s.ctx, privs, accNums, accSeqs, s.ctx.ChainID(), signing.SignMode_SIGN_MODE_DIRECT)
 	require.NoError(t, err)
 
 	// Set high gas price so standard test fee fails
@@ -87,20 +78,27 @@
 	highGasPrice := []sdk.DecCoin{atomPrice}
 	s.ctx = s.ctx.WithMinGasPrices(highGasPrice)
 
+	// Set IsCheckTx to true
+	s.ctx = s.ctx.WithIsCheckTx(true)
+
 	// antehandler errors with insufficient fees
 	_, err = antehandler(s.ctx, tx, false)
 	require.NotNil(t, err, "Decorator should have errored on too low fee for local gasPrice")
 
 	// antehandler should not error since we do not check minGasPrice in simulation mode
 	cacheCtx, _ := s.ctx.CacheContext()
-	cacheCtx = cacheCtx.WithExecMode(sdk.ExecModeSimulate)
 	_, err = antehandler(cacheCtx, tx, true)
 	require.Nil(t, err, "Decorator should not have errored in simulation mode")
 
+	// Set IsCheckTx to false
+	s.ctx = s.ctx.WithIsCheckTx(false)
+
 	// antehandler should not error since we do not check minGasPrice in DeliverTx
-	s.ctx = s.ctx.WithExecMode(sdk.ExecModeFinalize)
 	_, err = antehandler(s.ctx, tx, false)
 	require.Nil(t, err, "MempoolFeeDecorator returned error in DeliverTx")
+
+	// Set IsCheckTx back to true for testing sufficient mempool fee
+	s.ctx = s.ctx.WithIsCheckTx(true)
 
 	atomPrice = sdk.NewDecCoinFromDec("atom", math.LegacyNewDec(0).Quo(math.LegacyNewDec(100000)))
 	lowGasPrice := []sdk.DecCoin{atomPrice}
@@ -129,7 +127,7 @@
 	s.txBuilder.SetGasLimit(gasLimit)
 
 	privs, accNums, accSeqs := []cryptotypes.PrivKey{accs[0].priv}, []uint64{0}, []uint64{0}
-	tx, err := s.CreateTestTx(s.ctx, privs, accNums, accSeqs, s.ctx.ChainID(), apisigning.SignMode_SIGN_MODE_DIRECT)
+	tx, err := s.CreateTestTx(s.ctx, privs, accNums, accSeqs, s.ctx.ChainID(), signing.SignMode_SIGN_MODE_DIRECT)
 	require.NoError(t, err)
 
 	dfd := ante.NewDeductFeeDecorator(s.accountKeeper, s.bankKeeper, nil, nil)
