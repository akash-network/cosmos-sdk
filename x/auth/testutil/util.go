package testutil

import (
	"testing"

	"github.com/stretchr/testify/require"
)

func AssertError(t *testing.T, err, expectedErr error, expectedErrMsg string) {
	t.Helper()
<<<<<<< HEAD
=======

>>>>>>> 4f445ed9
	switch {
	case expectedErr != nil:
		require.ErrorIs(t, err, expectedErr)
	case expectedErrMsg != "":
		require.ErrorContainsf(t, err, expectedErrMsg, "expected error %s, got %v", expectedErrMsg, err)
	default:
		require.Error(t, err)
	}
}<|MERGE_RESOLUTION|>--- conflicted
+++ resolved
@@ -8,10 +8,7 @@
 
 func AssertError(t *testing.T, err, expectedErr error, expectedErrMsg string) {
 	t.Helper()
-<<<<<<< HEAD
-=======
 
->>>>>>> 4f445ed9
 	switch {
 	case expectedErr != nil:
 		require.ErrorIs(t, err, expectedErr)
