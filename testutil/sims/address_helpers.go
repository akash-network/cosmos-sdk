--- conflicted
+++ resolved
@@ -4,7 +4,7 @@
 	"bytes"
 	"context"
 	"encoding/hex"
-	"errors"
+	"fmt"
 	"strconv"
 
 	errorsmod "cosmossdk.io/errors"
@@ -14,16 +14,12 @@
 	cryptotypes "github.com/cosmos/cosmos-sdk/crypto/types"
 	sdk "github.com/cosmos/cosmos-sdk/types"
 	sdkerrors "github.com/cosmos/cosmos-sdk/types/errors"
+	bankkeeper "github.com/cosmos/cosmos-sdk/x/bank/keeper"
+	minttypes "github.com/cosmos/cosmos-sdk/x/mint/types"
 )
 
-const mintModuleName = "mint"
-
-<<<<<<< HEAD
 type GenerateAccountStrategy func(int) []sdk.AccAddress
 
-// AddTestAddrsFromPubKeys adds the addresses into the SimApp providing only the public keys.
-func AddTestAddrsFromPubKeys(bankKeeper BankKeeper, stakingKeeper StakingKeeper, ctx context.Context, pubKeys []cryptotypes.PubKey, accAmt math.Int) {
-=======
 // BondDenomProvider is a subset of the staking keeper's public interface that
 // provides the staking bond denom. It is used in arguments in this package's
 // functions so that a mock staking keeper can be passed instead of the real one.
@@ -33,7 +29,6 @@
 
 // AddTestAddrsFromPubKeys adds the addresses into the SimApp providing only the public keys.
 func AddTestAddrsFromPubKeys(bankKeeper bankkeeper.Keeper, stakingKeeper BondDenomProvider, ctx sdk.Context, pubKeys []cryptotypes.PubKey, accAmt math.Int) {
->>>>>>> 4f445ed9
 	bondDenom, err := stakingKeeper.BondDenom(ctx)
 	if err != nil {
 		panic(err)
@@ -47,16 +42,16 @@
 
 // AddTestAddrs constructs and returns accNum amount of accounts with an
 // initial balance of accAmt in random order
-func AddTestAddrs(bankKeeper BankKeeper, stakingKeeper StakingKeeper, ctx context.Context, accNum int, accAmt math.Int) []sdk.AccAddress {
+func AddTestAddrs(bankKeeper bankkeeper.Keeper, stakingKeeper BondDenomProvider, ctx sdk.Context, accNum int, accAmt math.Int) []sdk.AccAddress {
 	return addTestAddrs(bankKeeper, stakingKeeper, ctx, accNum, accAmt, CreateRandomAccounts)
 }
 
 // AddTestAddrsIncremental constructs and returns accNum amount of accounts with an initial balance of accAmt in random order
-func AddTestAddrsIncremental(bankKeeper BankKeeper, stakingKeeper StakingKeeper, ctx context.Context, accNum int, accAmt math.Int) []sdk.AccAddress {
+func AddTestAddrsIncremental(bankKeeper bankkeeper.Keeper, stakingKeeper BondDenomProvider, ctx sdk.Context, accNum int, accAmt math.Int) []sdk.AccAddress {
 	return addTestAddrs(bankKeeper, stakingKeeper, ctx, accNum, accAmt, CreateIncrementalAccounts)
 }
 
-func addTestAddrs(bankKeeper BankKeeper, stakingKeeper StakingKeeper, ctx context.Context, accNum int, accAmt math.Int, strategy GenerateAccountStrategy) []sdk.AccAddress {
+func addTestAddrs(bankKeeper bankkeeper.Keeper, stakingKeeper BondDenomProvider, ctx sdk.Context, accNum int, accAmt math.Int, strategy GenerateAccountStrategy) []sdk.AccAddress {
 	testAddrs := strategy(accNum)
 	bondDenom, err := stakingKeeper.BondDenom(ctx)
 	if err != nil {
@@ -71,12 +66,12 @@
 	return testAddrs
 }
 
-func initAccountWithCoins(bankKeeper BankKeeper, ctx context.Context, addr sdk.AccAddress, coins sdk.Coins) {
-	if err := bankKeeper.MintCoins(ctx, mintModuleName, coins); err != nil {
+func initAccountWithCoins(bankKeeper bankkeeper.Keeper, ctx sdk.Context, addr sdk.AccAddress, coins sdk.Coins) {
+	if err := bankKeeper.MintCoins(ctx, minttypes.ModuleName, coins); err != nil {
 		panic(err)
 	}
 
-	if err := bankKeeper.SendCoinsFromModuleToAccount(ctx, mintModuleName, addr, coins); err != nil {
+	if err := bankKeeper.SendCoinsFromModuleToAccount(ctx, minttypes.ModuleName, addr, coins); err != nil {
 		panic(err)
 	}
 }
@@ -121,7 +116,7 @@
 	}
 	bechexpected := res.String()
 	if bech != bechexpected {
-		return nil, errors.New("bech encoding doesn't match reference")
+		return nil, fmt.Errorf("bech encoding doesn't match reference")
 	}
 
 	bechres, err := sdk.AccAddressFromBech32(bech)
