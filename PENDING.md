--- conflicted
+++ resolved
@@ -57,11 +57,8 @@
 IMPROVEMENTS
 
 * Gaia REST API (`gaiacli advanced rest-server`)
-<<<<<<< HEAD
   * [gaia-lite] [\#2819](https://github.com/cosmos/cosmos-sdk/pull/2819) Tx search now supports multiple tags as query parameters
-=======
   * [\#2836](https://github.com/cosmos/cosmos-sdk/pull/2836) Expose LCD router to allow users to register routes there.
->>>>>>> 7ec2b9a7
 
 * Gaia CLI  (`gaiacli`)
   * [\#2749](https://github.com/cosmos/cosmos-sdk/pull/2749) Add --chain-id flag to gaiad testnet
@@ -82,7 +79,7 @@
  - #2779 Introduce `ValidateBasic` to the `Tx` interface and call it in the ante
  handler.
   - #2825 More staking and distribution invariants
- 
+
 * Tendermint
  - #2796 Update to go-amino 0.14.1
 
@@ -97,7 +94,7 @@
 * Gaia
   * [\#2723] Use `cosmosvalcons` Bech32 prefix in `tendermint show-address`
   * [\#2742](https://github.com/cosmos/cosmos-sdk/issues/2742) Fix time format of TimeoutCommit override
-  * [\#2898](https://github.com/cosmos/cosmos-sdk/issues/2898) Remove redundant '$' in docker-compose.yml 
+  * [\#2898](https://github.com/cosmos/cosmos-sdk/issues/2898) Remove redundant '$' in docker-compose.yml
 
 * SDK
 
