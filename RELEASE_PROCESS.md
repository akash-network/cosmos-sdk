--- conflicted
+++ resolved
@@ -20,24 +20,20 @@
     * perform functional tests
     * add more tests
     * release new beta version as the bugs are discovered and fixed.
-* After the team feels that the `main` works fine we create a `release/vY` branch (going forward known as release branch), where `Y` is the version number, with the patch part substituted to `x` (eg: 0.42.x, 1.0.x). Ensure the release branch is protected so that pushes against the release branch are permitted only by the release manager or release coordinator.
+* After the team feels that the `main` works fine we create a `release/vY` branch (going forward known a release branch), where `Y` is the version number, with the patch part substituted to `x` (eg: 0.42.x, 1.0.x). Ensure the release branch is protected so that pushes against the release branch are permitted only by the release manager or release coordinator.
     * **PRs targeting this branch can be merged _only_ when exceptional circumstances arise**
     * update the GitHub mergify integration by adding instructions for automatically backporting commits from `main` to the `release/vY` using the `backport/Y` label.
 * In the release branch prepare a new version section in the `CHANGELOG.md`
     * All links must point to their respective pull request.
     * The `CHANGELOG.md` must contain only the changes of that specific released version. All other changelog entries must be deleted and linked to the `main` branch changelog ([example](https://github.com/cosmos/cosmos-sdk/blob/release/v0.46.x/CHANGELOG.md#previous-versions)).
     * Create release notes, in `RELEASE_NOTES.md`, highlighting the new features and changes in the version. This is needed so the bot knows which entries to add to the release page on GitHub.
-    * Additionally verify that the `UPGRADING.md` file is up-to-date and contains all the necessary information for upgrading to the new version.
+    * Additionally verify that the `UPGRADING.md` file is up to date and contains all the necessary information for upgrading to the new version.
 * Remove GitHub workflows that should not be in the release branch
-    * `test.yml`: All standalone go module tests should be removed (expect `./simapp`, and `./tests`, SDK and modules tests).
+    * `deploy-docs.yml`: must be removed to avoid duplicate documentation deployment.
+    * `test.yml`: All standalone go module tests should be removed (expect `./simapp`, and `./tests` and SDK tests).
         * These packages are tracked and tested directly on main.
-    * `build.yml`: Only the SDK and SimApp need to be built on release branches.
+    * `build.yml`: Only the SDK and SimApp needs to be built on release branches.
         * Tooling is tracked and tested directly on main.
-        * This does not apply for tooling depending on the SDK (e.g. `confix`)
-    * Update `Dockerfile` to not use latest go.mod and go.sum files.
-* Remove all other components that do not depend on the SDK from the release branch (See [Go Monorepo Branching Strategy](#go-monorepo-branching-strategy)).
-    * Delete `log`, `core`, `errors`, ... packages
-    * Update all the remaining `go.mod` files to use the latest released versions (the ones tagged from main) or latest commits from the main branch.
 * Create a new annotated git tag for a release candidate (eg: `git tag -a v1.1.0-rc1`) in the release branch.
     * from this point we unfreeze main.
     * the SDK teams collaborate and do their best to run testnets in order to validate the release.
@@ -49,7 +45,12 @@
     * create a new annotated git tag (eg `git -a v1.1.0`) in the release branch.
     * Create a GitHub release.
 
-See the [Releases document](./RELEASES.md) for more information on the versioning scheme.
+Following _semver_ philosophy, point releases after `v1.0`:
+
+* must not break API
+* can break consensus
+
+Before `v1.0`, point release can break both point API and consensus.
 
 ## Patch Release Procedure
 
@@ -57,7 +58,7 @@
 
 **Patch release must not break API nor consensus.**
 
-Updates to the release branch should come from `main` by backporting PRs (usually done by automatic cherry-pick followed by PRs to the release branch). The backports must be marked using `backport/Y` label in PR for main.
+Updates to the release branch should come from `main` by backporting PRs (usually done by automatic cherry pick followed by a PRs to the release branch). The backports must be marked using `backport/Y` label in PR for main.
 It is the PR author's responsibility to fix merge conflicts, update changelog entries, and
 ensure CI passes. If a PR originates from an external contributor, a core team member assumes
 responsibility to perform this process instead of the original author.
@@ -69,7 +70,7 @@
 
 * Update `CHANGELOG.md` and `RELEASE_NOTES.md` (if applicable).
 * Create a new annotated git tag (eg `git -a v1.1.0`) in the release branch.
-    * If the release is a submodule update, first go to the submodule folder and name the tag prepending the path to the version:
+    * If the release is a submodule update, first go the submodule folder and name the tag prepending the path to the version:
       `cd core && git -a core/v1.1.0` or `cd tools/cosmovisor && git -a tools/cosmovisor/v1.4.0`
 * Create a GitHub release (if applicable).
 
@@ -80,8 +81,8 @@
 
 Only the following major release series have a stable release status:
 
-* **0.47** is the previous major release and is supported until the release of **0.52.0**. A fairly strict **bugfix-only** rule applies to pull requests that are requested to be included into a not latest stable point-release.
-* **0.50** is the last major release and is supported until the release of **0.54.0**.
+* **0.46** is the previous major release and is supported until the release of **0.50.0**. A fairly strict **bugfix-only** rule applies to pull requests that are requested to be included into a not latest stable point-release.
+* **0.47** is the last major release and is supported until the release of **0.51.0**.
 
 The SDK team maintains the last two major releases, any other major release is considered to have reached end of life.
 The SDK team will not backport any bug fixes to releases that are not supported.
@@ -141,7 +142,7 @@
 
 * State machine changes.
 * Breaking changes in Protobuf definitions, as specified in [ADR-044](https://github.com/cosmos/cosmos-sdk/blob/main/docs/architecture/adr-044-protobuf-updates-guidelines.md).
-* Changes that introduce API breakages (e.g. public functions and interfaces removal/renaming).
+* Changes that introduces API breakages (e.g. public functions and interfaces removal/renaming).
 * Client-breaking changes in gRPC and HTTP request and response types.
 * CLI-breaking changes.
 * Cosmetic fixes, such as formatting or linter warning fixes.
@@ -162,7 +163,7 @@
 As rule of thumb, the following changes will **NOT** be automatically accepted into stable point-releases:
 
 * **State machine changes**.
-* **Protobug-breaking changes**, as specified in [ADR-044](https://github.com/cosmos/cosmos-sdk/blob/main/docs/architecture/adr-044-protobuf-updates-guidelines.md).
+* **Protobug-breaking changes**, as specified in [ADR-044](https://github.com/cosmos/cosmos-sdk/blob/main/docs/architecture/adr-044-protobuf-updates-       guidelines.md).
 * **Client-breaking changes**, i.e. changes that prevent gRPC, HTTP and RPC clients to continue interacting with the node without any change.
 * **API-breaking changes**, i.e. changes that prevent client applications to _build without modifications_ to the client application's source code.
 * **CLI-breaking changes**, i.e. changes that require usage changes for CLI users.
@@ -185,7 +186,7 @@
 ```md
 #### Impact
 
-Brief explanation of the effects of the bug on users and a justification for backporting the fix to the stable release.
+Brief xplanation of the effects of the bug on users and a justification for backporting the fix to the stable release.
 
 #### Test Case
 
@@ -193,7 +194,7 @@
 
 #### Regression Potential
 
-Explanation of how regressions might manifest - even if it's unlikely.
+Explanation on how regressions might manifest - even if it's unlikely.
 It is assumed that stable release fixes are well-tested and they come with a low risk of regressions.
 It's crucial to make the effort of thinking about what could happen in case a regression emerges.
 ```
@@ -204,7 +205,7 @@
 according to the [stable release policy](#stable-release-policy) and [release procedure](#major-release-procedure).
 Decisions are made by consensus.
 
-Their responsibilities include:
+Their responsibilites include:
 
 * Driving the Stable Release Exception process.
 * Approving/rejecting proposed changes to a stable release series.
@@ -212,17 +213,10 @@
 
 Currently residing Stable Release Managers:
 
-<<<<<<< HEAD
-* [@tac0turtle - Marko Baricevic](https://github.com/tac0turtle)
-* [@julienrbrt - Julien Robert](https://github.com/julienrbrt)
-  
-## Cosmos SDK Modules Tagging Strategy
-=======
 * @tac0turtle - Marko Baricevic
 * @julienrbrt - Julien Robert
 
 ## Cosmos SDK Modules
->>>>>>> 4f445ed9
 
 The Cosmos SDK repository is a mono-repo where its Go modules have a different release process and cadence than the Cosmos SDK itself.
 There are two types of modules:
@@ -240,54 +234,15 @@
 The Cosmos SDK team should strive to release modules that depend on the Cosmos SDK at the same time or soon after a major version Cosmos SDK itself.
 Those modules can be considered as part of the Cosmos SDK, but features and improvements are released at a different cadence.
 
-<<<<<<< HEAD
-* When a module is supposed to be used in an app (e.g `x/` modules), due to the dependency on the SDK, tagging a new version of a module must be done from a Cosmos SDK release branch. A compatibility matrix must be provided in the `README.md` of that module with the corresponding versions.
-* Modules that import the SDK but do not need to be imported in an app (`e.g. cosmovisor`) must be released from the `main` branch and follow the process defined below.
-
-> [!IMPORTANT]  
-> A module depending on a non stabilized version of `github.com/cosmos/cosmos-sdk` (any version prior to the removal of baseapp, runtime, server) SHOULD NOT be tagged following semver.
-> For instance, modules are still using 0ver until the main `github.com/cosmos/cosmos-sdk` has stabilized.
-
-=======
 * When a module is supposed to be used in an app (e.g `x/` modules), due to the dependency on the SDK, tagging a new version of a module must be done from a Cosmos SDK release branch. A compability matrix must be provided in the `README.md` of that module with the corresponding versions.
 * Modules that import the SDK but do not need to be imported in an app (`e.g. cosmovisor`) must be released from the `main` branch and follow the process defined below.
 
->>>>>>> 4f445ed9
 ### Modules that do not depend on the Cosmos SDK
 
 Modules that do not depend on the Cosmos SDK can be released at any time from the `main` branch of the Cosmos SDK repository.
 
-<<<<<<< HEAD
-## Go Monorepo Branching Strategy
-
-The Cosmos SDK uses a monorepo structure with multiple Go modules. Some components are tagged from the main branch, while others are tagged from release branches, as described above.
-
-Here's the strategy for managing this structure:
-
-All modules that do not depend on the Cosmos SDK and tagged from main in a release branch **must be removed from the release branch**.
-
-There are two exceptions to this rule, due to the stabilization of core v1: `cosmossdk.io/x/tx` and `cosmossdk.io/store` are still tagged from the `release/v0.50.x` branch for `v0.50.x` releases.
-
-### Rationale
-
-This strategy provides several benefits:
-
-1. Clean separation: Release branches only contain components that are actually released from those branches.
-2. Avoid confusion: Prevents having outdated versions of standalone go modules in release branches.
-3. Accurate representation: The release branch accurately represents what's being released from that branch.
-4. Consistency: Aligns with the tagging strategy - components tagged from main aren't in release branches, and vice versa.
-
-### Additional Considerations
-
-* When backporting changes, be aware that standalone go modules changes will not be present in release branches.
-* To reference the full state of the SDK at the time of branching, consider creating a separate tag on main at the point where each release branch is created.
-* Ensure thorough testing of the release branch structure to avoid any integration issues.
-
-This branching strategy helps maintain a clear separation between components tagged from main and those tagged from release branches, while ensuring that release branches accurately represent the state of components that depend on the SDK.
-=======
 #### Branches For Go Modules
 
 Branches that go modules are released from:
 
-* Store v1 is released from `release/v0.50.x` branch.
->>>>>>> 4f445ed9
+* Store v1 is released from `release/v0.50.x` branch.